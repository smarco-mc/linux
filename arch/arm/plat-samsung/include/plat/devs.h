/* arch/arm/plat-samsung/include/plat/devs.h
 *
 * Copyright (c) 2011 Samsung Electronics Co., Ltd.
 *		http://www.samsung.com
 *
 * Copyright (c) 2004 Simtec Electronics
 * Ben Dooks <ben@simtec.co.uk>
 *
 * Header file for s3c2410 standard platform devices
 *
 * This program is free software; you can redistribute it and/or modify
 * it under the terms of the GNU General Public License version 2 as
 * published by the Free Software Foundation.
*/
#include <linux/platform_device.h>

struct s3c24xx_uart_resources {
	struct resource		*resources;
	unsigned long		 nr_resources;
};

extern struct s3c24xx_uart_resources s3c2410_uart_resources[];
extern struct s3c24xx_uart_resources s3c64xx_uart_resources[];
extern struct s3c24xx_uart_resources s5p_uart_resources[];

extern struct platform_device *s3c24xx_uart_devs[];
extern struct platform_device *s3c24xx_uart_src[];

extern struct platform_device s3c_device_timer[];

extern struct platform_device s3c64xx_device_iis0;
extern struct platform_device s3c64xx_device_iis1;
extern struct platform_device s3c64xx_device_iisv4;

extern struct platform_device s3c64xx_device_spi0;
extern struct platform_device s3c64xx_device_spi1;

extern struct platform_device samsung_asoc_dma;

extern struct platform_device s3c64xx_device_pcm0;
extern struct platform_device s3c64xx_device_pcm1;

extern struct platform_device s3c64xx_device_ac97;

extern struct platform_device s3c_device_ts;

extern struct platform_device s3c_device_fb;
extern struct platform_device s3c_device_ohci;
extern struct platform_device s3c_device_lcd;
extern struct platform_device s3c_device_wdt;
extern struct platform_device s3c_device_i2c0;
extern struct platform_device s3c_device_i2c1;
extern struct platform_device s3c_device_i2c2;
extern struct platform_device s3c_device_i2c3;
extern struct platform_device s3c_device_i2c4;
extern struct platform_device s3c_device_i2c5;
extern struct platform_device s3c_device_i2c6;
extern struct platform_device s3c_device_i2c7;
extern struct platform_device s3c_device_rtc;
extern struct platform_device s3c_device_adc;
extern struct platform_device s3c_device_sdi;
extern struct platform_device s3c_device_iis;
extern struct platform_device s3c_device_hwmon;
extern struct platform_device s3c_device_hsmmc0;
extern struct platform_device s3c_device_hsmmc1;
extern struct platform_device s3c_device_hsmmc2;
extern struct platform_device s3c_device_hsmmc3;
extern struct platform_device s3c_device_cfcon;

extern struct platform_device s3c_device_spi0;
extern struct platform_device s3c_device_spi1;

extern struct platform_device s5pc100_device_spi0;
extern struct platform_device s5pc100_device_spi1;
extern struct platform_device s5pc100_device_spi2;
extern struct platform_device s5pv210_device_spi0;
extern struct platform_device s5pv210_device_spi1;
extern struct platform_device s5p6440_device_spi0;
extern struct platform_device s5p6440_device_spi1;
extern struct platform_device s5p6450_device_spi0;
extern struct platform_device s5p6450_device_spi1;

extern struct platform_device s3c_device_hwmon;

extern struct platform_device s3c_device_nand;
extern struct platform_device s3c_device_onenand;
extern struct platform_device s3c64xx_device_onenand1;
extern struct platform_device s5p_device_onenand;

extern struct platform_device s3c_device_usbgadget;
extern struct platform_device s3c_device_usb_hsudc;
extern struct platform_device s3c_device_usb_hsotg;

extern struct platform_device s5pv210_device_ac97;
extern struct platform_device s5pv210_device_pcm0;
extern struct platform_device s5pv210_device_pcm1;
extern struct platform_device s5pv210_device_pcm2;
extern struct platform_device s5pv210_device_iis0;
extern struct platform_device s5pv210_device_iis1;
extern struct platform_device s5pv210_device_iis2;
extern struct platform_device s5pv210_device_spdif;

extern struct platform_device exynos4_device_ac97;
extern struct platform_device exynos4_device_pcm0;
extern struct platform_device exynos4_device_pcm1;
extern struct platform_device exynos4_device_pcm2;
extern struct platform_device exynos4_device_i2s0;
extern struct platform_device exynos4_device_i2s1;
extern struct platform_device exynos4_device_i2s2;
extern struct platform_device exynos4_device_spdif;
extern struct platform_device exynos4_device_pd[];
extern struct platform_device exynos4_device_ahci;

extern struct platform_device s5p6442_device_pcm0;
extern struct platform_device s5p6442_device_pcm1;
extern struct platform_device s5p6442_device_iis0;
extern struct platform_device s5p6442_device_iis1;
extern struct platform_device s5p6442_device_spi;

extern struct platform_device s5p6440_device_pcm;
extern struct platform_device s5p6440_device_iis;

extern struct platform_device s5p6450_device_iis0;
extern struct platform_device s5p6450_device_iis1;
extern struct platform_device s5p6450_device_iis2;
extern struct platform_device s5p6450_device_pcm0;

extern struct platform_device s5pc100_device_ac97;
extern struct platform_device s5pc100_device_pcm0;
extern struct platform_device s5pc100_device_pcm1;
extern struct platform_device s5pc100_device_iis0;
extern struct platform_device s5pc100_device_iis1;
extern struct platform_device s5pc100_device_iis2;
extern struct platform_device s5pc100_device_spdif;

extern struct platform_device samsung_device_keypad;

extern struct platform_device s5p_device_fimc0;
extern struct platform_device s5p_device_fimc1;
extern struct platform_device s5p_device_fimc2;
extern struct platform_device s5p_device_fimc3;

extern struct platform_device s5p_device_mipi_csis0;
extern struct platform_device s5p_device_mipi_csis1;

<<<<<<< HEAD
=======
extern struct platform_device s5p_device_ehci;

>>>>>>> d762f438
extern struct platform_device exynos4_device_sysmmu;

/* s3c2440 specific devices */

#ifdef CONFIG_CPU_S3C2440

extern struct platform_device s3c_device_camif;
extern struct platform_device s3c_device_ac97;

#endif

/**
 * s3c_set_platdata() - helper for setting platform data
 * @pd: The default platform data for this device.
 * @pdsize: The size of the platform data.
 * @pdev: Pointer to the device to fill in.
 *
 * This helper replaces a number of calls that copy and then set the
 * platform data of the device.
 */
extern void *s3c_set_platdata(void *pd, size_t pdsize,
			      struct platform_device *pdev);<|MERGE_RESOLUTION|>--- conflicted
+++ resolved
@@ -143,11 +143,8 @@
 extern struct platform_device s5p_device_mipi_csis0;
 extern struct platform_device s5p_device_mipi_csis1;
 
-<<<<<<< HEAD
-=======
 extern struct platform_device s5p_device_ehci;
 
->>>>>>> d762f438
 extern struct platform_device exynos4_device_sysmmu;
 
 /* s3c2440 specific devices */
