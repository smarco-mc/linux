# SPDX-License-Identifier: GPL-2.0
#
# Makefile for the Linux BPFILTER layer.
#

hostprogs-y := bpfilter_umh
bpfilter_umh-objs := main.o
HOSTCFLAGS += -I. -Itools/include/ -Itools/include/uapi
HOSTCC := $(CC)

ifeq ($(CONFIG_BPFILTER_UMH), y)
# builtin bpfilter_umh should be compiled with -static
# since rootfs isn't mounted at the time of __init
# function is called and do_execv won't find elf interpreter
HOSTLDFLAGS += -static
endif

<<<<<<< HEAD
# a bit of elf magic to convert bpfilter_umh binary into a binary blob
# inside bpfilter_umh.o elf file referenced by
# _binary_net_bpfilter_bpfilter_umh_start symbol
# which bpfilter_kern.c passes further into umh blob loader at run-time
quiet_cmd_copy_umh = GEN $@
      cmd_copy_umh = echo ':' > $(obj)/.bpfilter_umh.o.cmd; \
      $(OBJCOPY) -I binary \
          `LC_ALL=C $(OBJDUMP) -f net/bpfilter/bpfilter_umh \
          |awk -F' |,' '/file format/{print "-O",$$NF} \
          /^architecture:/{print "-B",$$2}'` \
      --rename-section .data=.init.rodata $< $@

$(obj)/bpfilter_umh.o: $(obj)/bpfilter_umh
	$(call cmd,copy_umh)
=======
$(obj)/bpfilter_umh_blob.o: $(obj)/bpfilter_umh
>>>>>>> acb18725

obj-$(CONFIG_BPFILTER_UMH) += bpfilter.o
bpfilter-objs += bpfilter_kern.o bpfilter_umh_blob.o<|MERGE_RESOLUTION|>--- conflicted
+++ resolved
@@ -15,24 +15,7 @@
 HOSTLDFLAGS += -static
 endif
 
-<<<<<<< HEAD
-# a bit of elf magic to convert bpfilter_umh binary into a binary blob
-# inside bpfilter_umh.o elf file referenced by
-# _binary_net_bpfilter_bpfilter_umh_start symbol
-# which bpfilter_kern.c passes further into umh blob loader at run-time
-quiet_cmd_copy_umh = GEN $@
-      cmd_copy_umh = echo ':' > $(obj)/.bpfilter_umh.o.cmd; \
-      $(OBJCOPY) -I binary \
-          `LC_ALL=C $(OBJDUMP) -f net/bpfilter/bpfilter_umh \
-          |awk -F' |,' '/file format/{print "-O",$$NF} \
-          /^architecture:/{print "-B",$$2}'` \
-      --rename-section .data=.init.rodata $< $@
-
-$(obj)/bpfilter_umh.o: $(obj)/bpfilter_umh
-	$(call cmd,copy_umh)
-=======
 $(obj)/bpfilter_umh_blob.o: $(obj)/bpfilter_umh
->>>>>>> acb18725
 
 obj-$(CONFIG_BPFILTER_UMH) += bpfilter.o
 bpfilter-objs += bpfilter_kern.o bpfilter_umh_blob.o