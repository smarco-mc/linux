#
# USB Network devices configuration
#
comment "Networking support is needed for USB Network Adapter support"
	depends on USB && !NET

menu "USB Network Adapters"
	depends on USB && NET

config USB_CATC
	tristate "USB CATC NetMate-based Ethernet device support"
	select CRC32
	---help---
	  Say Y if you want to use one of the following 10Mbps USB Ethernet
	  device based on the EL1210A chip. Supported devices are:
	  Belkin F5U011
	  Belkin F5U111
	  CATC NetMate
	  CATC NetMate II
	  smartBridges smartNIC

	  This driver makes the adapter appear as a normal Ethernet interface,
	  typically on eth0, if it is the only ethernet device, or perhaps on
	  eth1, if you have a PCI or ISA ethernet card installed.

	  To compile this driver as a module, choose M here: the
	  module will be called catc.

config USB_KAWETH
	tristate "USB KLSI KL5USB101-based ethernet device support"
	---help---
	  Say Y here if you want to use one of the following 10Mbps only
	  USB Ethernet adapters based on the KLSI KL5KUSB101B chipset:
	  3Com 3C19250
	  ADS USB-10BT
	  ATEN USB Ethernet
	  ASANTE USB To Ethernet Adapter
	  AOX Endpoints USB Ethernet
	  Correga K.K.
	  D-Link DSB-650C and DU-E10
	  Entrega / Portgear E45
	  I-O DATA USB-ET/T
	  Jaton USB Ethernet Device Adapter
	  Kingston Technology USB Ethernet Adapter
	  Linksys USB10T
	  Mobility USB-Ethernet Adapter
	  NetGear EA-101
	  Peracom Enet and Enet2
	  Portsmith Express Ethernet Adapter
	  Shark Pocket Adapter
	  SMC 2202USB
	  Sony Vaio port extender

	  This driver is likely to work with most 10Mbps only USB Ethernet
	  adapters, including some "no brand" devices. It does NOT work on
	  SmartBridges smartNIC or on Belkin F5U111 devices - you should use
	  the CATC NetMate driver for those. If you are not sure which one
	  you need, select both, and the correct one should be selected for
	  you.

	  This driver makes the adapter appear as a normal Ethernet interface,
	  typically on eth0, if it is the only ethernet device, or perhaps on
	  eth1, if you have a PCI or ISA ethernet card installed.

	  To compile this driver as a module, choose M here: the
	  module will be called kaweth.

config USB_PEGASUS
	tristate "USB Pegasus/Pegasus-II based ethernet device support"
	select MII
	---help---
	  Say Y here if you know you have Pegasus or Pegasus-II based adapter.
	  If in doubt then look at <file:drivers/net/usb/pegasus.h> for the
	  complete list of supported devices.

	  If your particular adapter is not in the list and you are _sure_ it
	  is Pegasus or Pegasus II based then send me
	  <petkan@users.sourceforge.net> vendor and device IDs.

	  To compile this driver as a module, choose M here: the
	  module will be called pegasus.

config USB_RTL8150
	tristate "USB RTL8150 based ethernet device support"
	select MII
	help
	  Say Y here if you have RTL8150 based usb-ethernet adapter.
	  Send me <petkan@users.sourceforge.net> any comments you may have.
	  You can also check for updates at <http://pegasus2.sourceforge.net/>.

	  To compile this driver as a module, choose M here: the
	  module will be called rtl8150.

config USB_RTL8152
	tristate "Realtek RTL8152/RTL8153 Based USB Ethernet Adapters"
	select MII
	help
	  This option adds support for Realtek RTL8152 based USB 2.0
	  10/100 Ethernet adapters and RTL8153 based USB 3.0 10/100/1000
	  Ethernet adapters.

	  To compile this driver as a module, choose M here: the
	  module will be called r8152.

config USB_USBNET
	tristate "Multi-purpose USB Networking Framework"
	select MII
	---help---
	  This driver supports several kinds of network links over USB,
	  with "minidrivers" built around a common network driver core
	  that supports deep queues for efficient transfers.  (This gives
	  better performance with small packets and at high speeds).

	  The USB host runs "usbnet", and the other end of the link might be:

	  - Another USB host, when using USB "network" or "data transfer"
	    cables.  These are often used to network laptops to PCs, like
	    "Laplink" parallel cables or some motherboards.  These rely
	    on specialized chips from many suppliers.

	  - An intelligent USB gadget, perhaps embedding a Linux system.
	    These include PDAs running Linux (iPaq, Yopy, Zaurus, and
	    others), and devices that interoperate using the standard
	    CDC-Ethernet specification (including many cable modems).

	  - Network adapter hardware (like those for 10/100 Ethernet) which
	    uses this driver framework.

	  The link will appear with a name like "usb0", when the link is
	  a two-node link, or "eth0" for most CDC-Ethernet devices.  Those
	  two-node links are most easily managed with Ethernet Bridging
	  (CONFIG_BRIDGE) instead of routing.

	  For more information see <http://www.linux-usb.org/usbnet/>.

	  To compile this driver as a module, choose M here: the
	  module will be called usbnet.

config USB_NET_AX8817X
	tristate "ASIX AX88xxx Based USB 2.0 Ethernet Adapters"
	depends on USB_USBNET
	select CRC32
	select PHYLIB
	default y
	help
	  This option adds support for ASIX AX88xxx based USB 2.0
	  10/100 Ethernet adapters.

 	  This driver should work with at least the following devices:
	    * Aten UC210T
	    * ASIX AX88172
	    * Billionton Systems, USB2AR
	    * Buffalo LUA-U2-KTX
	    * Corega FEther USB2-TX
	    * D-Link DUB-E100
	    * Hawking UF200
	    * Linksys USB200M
	    * Netgear FA120
	    * Sitecom LN-029
	    * Intellinet USB 2.0 Ethernet
	    * ST Lab USB 2.0 Ethernet
	    * TrendNet TU2-ET100

	  This driver creates an interface named "ethX", where X depends on
	  what other networking devices you have in use.

config USB_NET_AX88179_178A
	tristate "ASIX AX88179/178A USB 3.0/2.0 to Gigabit Ethernet"
	depends on USB_USBNET
	select CRC32
	select PHYLIB
	default y
	help
	  This option adds support for ASIX AX88179 based USB 3.0/2.0
	  to Gigabit Ethernet adapters.

	  This driver should work with at least the following devices:
	    * ASIX AX88179
	    * ASIX AX88178A
	    * Sitcomm LN-032

	  This driver creates an interface named "ethX", where X depends on
	  what other networking devices you have in use.

config USB_NET_CDCETHER
	tristate "CDC Ethernet support (smart devices such as cable modems)"
	depends on USB_USBNET
	default y
	help
	  This option supports devices conforming to the Communication Device
	  Class (CDC) Ethernet Control Model, a specification that's easy to
	  implement in device firmware.  The CDC specifications are available
	  from <http://www.usb.org/>.

	  CDC Ethernet is an implementation option for DOCSIS cable modems
	  that support USB connectivity, used for non-Microsoft USB hosts.
	  The Linux-USB CDC Ethernet Gadget driver is an open implementation.
 	  This driver should work with at least the following devices:

	    * Dell Wireless 5530 HSPA
 	    * Ericsson PipeRider (all variants)
	    * Ericsson Mobile Broadband Module (all variants)
 	    * Motorola (DM100 and SB4100)
 	    * Broadcom Cable Modem (reference design)
	    * Toshiba (PCX1100U and F3507g/F3607gw)
	    * ...

	  This driver creates an interface named "ethX", where X depends on
	  what other networking devices you have in use.  However, if the
	  IEEE 802 "local assignment" bit is set in the address, a "usbX"
	  name is used instead.

config USB_NET_CDC_EEM
	tristate "CDC EEM support"
	depends on USB_USBNET
	help
	  This option supports devices conforming to the Communication Device
	  Class (CDC) Ethernet Emulation Model, a specification that's easy to
	  implement in device firmware.  The CDC EEM specifications are available
	  from <http://www.usb.org/>.

	  This driver creates an interface named "ethX", where X depends on
	  what other networking devices you have in use.  However, if the
	  IEEE 802 "local assignment" bit is set in the address, a "usbX"
	  name is used instead.

config USB_NET_CDC_NCM
	tristate "CDC NCM support"
	depends on USB_USBNET
	default y
	help
	  This driver provides support for CDC NCM (Network Control Model
	  Device USB Class Specification). The CDC NCM specification is
	  available from <http://www.usb.org/>.

	  Say "y" to link the driver statically, or "m" to build a
	  dynamically linked module.

	  This driver should work with at least the following devices:
	    * ST-Ericsson M700 LTE FDD/TDD Mobile Broadband Modem (ref. design)
	    * ST-Ericsson M5730 HSPA+ Mobile Broadband Modem (reference design)
	    * ST-Ericsson M570 HSPA+ Mobile Broadband Modem (reference design)
	    * ST-Ericsson M343 HSPA Mobile Broadband Modem (reference design)
	    * Ericsson F5521gw Mobile Broadband Module

config USB_NET_HUAWEI_CDC_NCM
	tristate "Huawei NCM embedded AT channel support"
	depends on USB_USBNET
	select USB_WDM
	select USB_NET_CDC_NCM
	help
		This driver supports huawei-style NCM devices, that use NCM as a
		transport for other protocols, usually an embedded AT channel.
		Good examples are:
		* Huawei E3131
		* Huawei E3251

		To compile this driver as a module, choose M here: the module will be
		called huawei_cdc_ncm.ko.

config USB_NET_CDC_MBIM
	tristate "CDC MBIM support"
	depends on USB_USBNET
	select USB_WDM
	select USB_NET_CDC_NCM
	help
	  This driver provides support for CDC MBIM (Mobile Broadband
	  Interface Model) devices. The CDC MBIM specification is
	  available from <http://www.usb.org/>.

	  MBIM devices require configuration using the management
	  protocol defined by the MBIM specification.  This driver
	  provides unfiltered access to the MBIM control channel
	  through the associated /dev/cdc-wdmx character device.

	  To compile this driver as a module, choose M here: the
	  module will be called cdc_mbim.

config USB_NET_DM9601
	tristate "Davicom DM96xx based USB 10/100 ethernet devices"
	depends on USB_USBNET
	select CRC32
	help
	  This option adds support for Davicom DM9601/DM9620/DM9621A
	  based USB 10/100 Ethernet adapters.

config USB_NET_SR9700
	tristate "CoreChip-sz SR9700 based USB 1.1 10/100 ethernet devices"
	depends on USB_USBNET
	select CRC32
	help
	  This option adds support for CoreChip-sz SR9700 based USB 1.1
	  10/100 Ethernet adapters.

config USB_NET_SR9800
	tristate "CoreChip-sz SR9800 based USB 2.0 10/100 ethernet devices"
	depends on USB_USBNET
	select CRC32
<<<<<<< HEAD
	default y
=======
>>>>>>> 28b19111
	---help---
	  Say Y if you want to use one of the following 100Mbps USB Ethernet
	  device based on the CoreChip-sz SR9800 chip.

	  This driver makes the adapter appear as a normal Ethernet interface,
	  typically on eth0, if it is the only ethernet device, or perhaps on
	  eth1, if you have a PCI or ISA ethernet card installed.

	  To compile this driver as a module, choose M here: the
	  module will be called sr9800.

config USB_NET_SMSC75XX
	tristate "SMSC LAN75XX based USB 2.0 gigabit ethernet devices"
	depends on USB_USBNET
	select BITREVERSE
	select CRC16
	select CRC32
	help
	  This option adds support for SMSC LAN75XX based USB 2.0
	  Gigabit Ethernet adapters.

config USB_NET_SMSC95XX
	tristate "SMSC LAN95XX based USB 2.0 10/100 ethernet devices"
	depends on USB_USBNET
	select BITREVERSE
	select CRC16
	select CRC32
	help
	  This option adds support for SMSC LAN95XX based USB 2.0
	  10/100 Ethernet adapters.

config USB_NET_GL620A
	tristate "GeneSys GL620USB-A based cables"
	depends on USB_USBNET
	help
	  Choose this option if you're using a host-to-host cable,
	  or PC2PC motherboard, with this chip.

	  Note that the half-duplex "GL620USB" is not supported.

config USB_NET_NET1080
	tristate "NetChip 1080 based cables (Laplink, ...)"
	default y
	depends on USB_USBNET
	help
	  Choose this option if you're using a host-to-host cable based
	  on this design:  one NetChip 1080 chip and supporting logic,
	  optionally with LEDs that indicate traffic

config USB_NET_PLUSB
	tristate "Prolific PL-2301/2302/25A1 based cables"
	# if the handshake/init/reset problems, from original 'plusb',
	# are ever resolved ... then remove "experimental"
	depends on USB_USBNET
	help
	  Choose this option if you're using a host-to-host cable
	  with one of these chips.

config USB_NET_MCS7830
	tristate "MosChip MCS7830 based Ethernet adapters"
	depends on USB_USBNET
	help
	  Choose this option if you're using a 10/100 Ethernet USB2
	  adapter based on the MosChip 7830 controller. This includes
	  adapters marketed under the DeLOCK brand.

config USB_NET_RNDIS_HOST
	tristate "Host for RNDIS and ActiveSync devices"
	depends on USB_USBNET
	select USB_NET_CDCETHER
	help
	  This option enables hosting "Remote NDIS" USB networking links,
	  as encouraged by Microsoft (instead of CDC Ethernet!) for use in
	  various devices that may only support this protocol.  A variant
	  of this protocol (with even less public documentation) seems to
	  be at the root of Microsoft's "ActiveSync" too.

	  Avoid using this protocol unless you have no better options.
	  The protocol specification is incomplete, and is controlled by
	  (and for) Microsoft; it isn't an "Open" ecosystem or market.

config USB_NET_CDC_SUBSET
	tristate "Simple USB Network Links (CDC Ethernet subset)"
	depends on USB_USBNET
	default y
	help
	  This driver module supports USB network devices that can work
	  without any device-specific information.  Select it if you have
	  one of these drivers.

	  Note that while many USB host-to-host cables can work in this mode,
	  that may mean not being able to talk to Win32 systems or more
	  commonly not being able to handle certain events (like replugging
	  the host on the other end) very well.  Also, these devices will
	  not generally have permanently assigned Ethernet addresses.

config USB_ALI_M5632
	boolean "ALi M5632 based 'USB 2.0 Data Link' cables"
	depends on USB_NET_CDC_SUBSET
	help
	  Choose this option if you're using a host-to-host cable
	  based on this design, which supports USB 2.0 high speed.

config USB_AN2720
	boolean "AnchorChips 2720 based cables (Xircom PGUNET, ...)"
	depends on USB_NET_CDC_SUBSET
	help
	  Choose this option if you're using a host-to-host cable
	  based on this design.  Note that AnchorChips is now a
	  Cypress brand.

config USB_BELKIN
	boolean "eTEK based host-to-host cables (Advance, Belkin, ...)"
	depends on USB_NET_CDC_SUBSET
	default y
	help
	  Choose this option if you're using a host-to-host cable
	  based on this design:  two NetChip 2890 chips and an Atmel
	  microcontroller, with LEDs that indicate traffic.

config USB_ARMLINUX
	boolean "Embedded ARM Linux links (iPaq, ...)"
	depends on USB_NET_CDC_SUBSET
	default y
	help
	  Choose this option to support the "usb-eth" networking driver
	  used by most of the ARM Linux community with device controllers
	  such as the SA-11x0 and PXA-25x UDCs, or the tftp capabilities
	  in some PXA versions of the "blob" boot loader.

	  Linux-based "Gumstix" PXA-25x based systems use this protocol
	  to talk with other Linux systems.

	  Although the ROMs shipped with Sharp Zaurus products use a
	  different link level framing protocol, you can have them use
	  this simpler protocol by installing a different kernel.

config USB_EPSON2888
	boolean "Epson 2888 based firmware (DEVELOPMENT)"
	depends on USB_NET_CDC_SUBSET
	help
	  Choose this option to support the usb networking links used
	  by some sample firmware from Epson.

config USB_KC2190
	boolean "KT Technology KC2190 based cables (InstaNet)"
	depends on USB_NET_CDC_SUBSET
	help
	  Choose this option if you're using a host-to-host cable
	  with one of these chips.

config USB_NET_ZAURUS
	tristate "Sharp Zaurus (stock ROMs) and compatible"
	depends on USB_USBNET
	select USB_NET_CDCETHER
	select CRC32
	default y
	help
	  Choose this option to support the usb networking links used by
	  Zaurus models like the SL-5000D, SL-5500, SL-5600, A-300, B-500.
	  This also supports some related device firmware, as used in some
	  PDAs from Olympus and some cell phones from Motorola.

	  If you install an alternate image, such as the Linux 2.6 based
	  versions of OpenZaurus, you should no longer need to support this
	  protocol.  Only the "eth-fd" or "net_fd" drivers in these devices
	  really need this non-conformant variant of CDC Ethernet (or in
	  some cases CDC MDLM) protocol, not "g_ether".

config USB_NET_CX82310_ETH
	tristate "Conexant CX82310 USB ethernet port"
	depends on USB_USBNET
	help
	  Choose this option if you're using a Conexant CX82310-based ADSL
	  router with USB ethernet port. This driver is for routers only,
	  it will not work with ADSL modems (use cxacru driver instead).

config USB_NET_KALMIA
	tristate "Samsung Kalmia based LTE USB modem"
	depends on USB_USBNET
	help
	  Choose this option if you have a Samsung Kalmia based USB modem
	  as Samsung GT-B3730.

	  To compile this driver as a module, choose M here: the
	  module will be called kalmia.

config USB_NET_QMI_WWAN
	tristate "QMI WWAN driver for Qualcomm MSM based 3G and LTE modems"
	depends on USB_USBNET
	select USB_WDM
	help
	  Support WWAN LTE/3G devices based on Qualcomm Mobile Data Modem
	  (MDM) chipsets.  Examples of such devices are
	    * Huawei E392/E398

	  This driver will only drive the ethernet part of the chips.
	  The devices require additional configuration to be usable.
	  Multiple management interfaces with linux drivers are
	  available:

	    * option: AT commands on /dev/ttyUSBx
	    * cdc-wdm: Qualcomm MSM Interface (QMI) protocol on /dev/cdc-wdmx

	  A modem manager with support for QMI is recommended.

	  To compile this driver as a module, choose M here: the
	  module will be called qmi_wwan.

config USB_HSO
	tristate "Option USB High Speed Mobile Devices"
	depends on USB && RFKILL && TTY
	default n
	help
	  Choose this option if you have an Option HSDPA/HSUPA card.
	  These cards support downlink speeds of 7.2Mbps or greater.

	  To compile this driver as a module, choose M here: the
	  module will be called hso.

config USB_NET_INT51X1
	tristate "Intellon PLC based usb adapter"
	depends on USB_USBNET
	help
	  Choose this option if you're using a 14Mb USB-based PLC
	  (Powerline Communications) solution with an Intellon
	  INT51x1/INT5200 chip, like the "devolo dLan duo".

config USB_CDC_PHONET
	tristate "CDC Phonet support"
	depends on PHONET
	help
	  Choose this option to support the Phonet interface to a Nokia
	  cellular modem, as found on most Nokia handsets with the
	  "PC suite" USB profile.

config USB_IPHETH
	tristate "Apple iPhone USB Ethernet driver"
	default n
	---help---
	  Module used to share Internet connection (tethering) from your
	  iPhone (Original, 3G and 3GS) to your system.
	  Note that you need userspace libraries and programs that are needed
	  to pair your device with your system and that understand the iPhone
	  protocol.

	  For more information: http://giagio.com/wiki/moin.cgi/iPhoneEthernetDriver

config USB_SIERRA_NET
	tristate "USB-to-WWAN Driver for Sierra Wireless modems"
	depends on USB_USBNET
	help
	  Choose this option if you have a Sierra Wireless USB-to-WWAN device.

	  To compile this driver as a module, choose M here: the
	  module will be called sierra_net.

config USB_VL600
	tristate "LG VL600 modem dongle"
	depends on USB_NET_CDCETHER && TTY
	select USB_ACM
	help
	  Select this if you want to use an LG Electronics 4G/LTE usb modem
	  called VL600.  This driver only handles the ethernet
	  interface exposed by the modem firmware.  To establish a connection
	  you will first need a userspace program that sends the right
	  command to the modem through its CDC ACM port, and most
	  likely also a DHCP client.  See this thread about using the
	  4G modem from Verizon:

	  http://ubuntuforums.org/showpost.php?p=10589647&postcount=17


endmenu<|MERGE_RESOLUTION|>--- conflicted
+++ resolved
@@ -296,10 +296,6 @@
 	tristate "CoreChip-sz SR9800 based USB 2.0 10/100 ethernet devices"
 	depends on USB_USBNET
 	select CRC32
-<<<<<<< HEAD
-	default y
-=======
->>>>>>> 28b19111
 	---help---
 	  Say Y if you want to use one of the following 100Mbps USB Ethernet
 	  device based on the CoreChip-sz SR9800 chip.
