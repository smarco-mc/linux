#
# Makefile fragment for Broadcom 802.11n Networking Device Driver
#
# Copyright (c) 2010 Broadcom Corporation
#
# Permission to use, copy, modify, and/or distribute this software for any
# purpose with or without fee is hereby granted, provided that the above
# copyright notice and this permission notice appear in all copies.
#
# THE SOFTWARE IS PROVIDED "AS IS" AND THE AUTHOR DISCLAIMS ALL WARRANTIES
# WITH REGARD TO THIS SOFTWARE INCLUDING ALL IMPLIED WARRANTIES OF
# MERCHANTABILITY AND FITNESS. IN NO EVENT SHALL THE AUTHOR BE LIABLE FOR ANY
# SPECIAL, DIRECT, INDIRECT, OR CONSEQUENTIAL DAMAGES OR ANY DAMAGES
# WHATSOEVER RESULTING FROM LOSS OF USE, DATA OR PROFITS, WHETHER IN AN ACTION
# OF CONTRACT, NEGLIGENCE OR OTHER TORTIOUS ACTION, ARISING OUT OF OR IN
# CONNECTION WITH THE USE OR PERFORMANCE OF THIS SOFTWARE.

ccflags-y := \
	-D__CHECK_ENDIAN__ \
	-Idrivers/net/wireless/brcm80211/brcmsmac \
	-Idrivers/net/wireless/brcm80211/brcmsmac/phy \
	-Idrivers/net/wireless/brcm80211/include

brcmsmac-y := \
	mac80211_if.o \
	ucode_loader.o \
	ampdu.o \
	antsel.o \
	channel.o \
	main.o \
	phy_shim.o \
	pmu.o \
	rate.o \
	stf.o \
	aiutils.o \
	phy/phy_cmn.o \
	phy/phy_lcn.o \
	phy/phy_n.o \
	phy/phytbl_lcn.o \
	phy/phytbl_n.o \
	phy/phy_qmath.o \
	dma.o \
	brcms_trace_events.o \
	debug.o

<<<<<<< HEAD
ifdef CONFIG_BCMA_DRIVER_GPIO
BRCMSMAC_OFILES += led.o
endif

MODULEPFX := brcmsmac
=======
brcmsmac-$(CONFIG_BCMA_DRIVER_GPIO) += led.o
>>>>>>> b006ed54

obj-$(CONFIG_BRCMSMAC)	+= brcmsmac.o<|MERGE_RESOLUTION|>--- conflicted
+++ resolved
@@ -43,14 +43,6 @@
 	brcms_trace_events.o \
 	debug.o
 
-<<<<<<< HEAD
-ifdef CONFIG_BCMA_DRIVER_GPIO
-BRCMSMAC_OFILES += led.o
-endif
-
-MODULEPFX := brcmsmac
-=======
 brcmsmac-$(CONFIG_BCMA_DRIVER_GPIO) += led.o
->>>>>>> b006ed54
 
 obj-$(CONFIG_BRCMSMAC)	+= brcmsmac.o