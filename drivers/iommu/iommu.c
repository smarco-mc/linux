// SPDX-License-Identifier: GPL-2.0-only
/*
 * Copyright (C) 2007-2008 Advanced Micro Devices, Inc.
 * Author: Joerg Roedel <jroedel@suse.de>
 */

#define pr_fmt(fmt)    "iommu: " fmt

#include <linux/device.h>
#include <linux/kernel.h>
#include <linux/bug.h>
#include <linux/types.h>
#include <linux/init.h>
#include <linux/export.h>
#include <linux/slab.h>
#include <linux/errno.h>
#include <linux/iommu.h>
#include <linux/idr.h>
#include <linux/notifier.h>
#include <linux/err.h>
#include <linux/pci.h>
#include <linux/bitops.h>
#include <linux/property.h>
#include <linux/fsl/mc.h>
#include <linux/module.h>
#include <trace/events/iommu.h>

static struct kset *iommu_group_kset;
static DEFINE_IDA(iommu_group_ida);

static unsigned int iommu_def_domain_type __read_mostly;
static bool iommu_dma_strict __read_mostly = true;
static u32 iommu_cmd_line __read_mostly;

struct iommu_group {
	struct kobject kobj;
	struct kobject *devices_kobj;
	struct list_head devices;
	struct mutex mutex;
	struct blocking_notifier_head notifier;
	void *iommu_data;
	void (*iommu_data_release)(void *iommu_data);
	char *name;
	int id;
	struct iommu_domain *default_domain;
	struct iommu_domain *domain;
};

struct group_device {
	struct list_head list;
	struct device *dev;
	char *name;
};

struct iommu_group_attribute {
	struct attribute attr;
	ssize_t (*show)(struct iommu_group *group, char *buf);
	ssize_t (*store)(struct iommu_group *group,
			 const char *buf, size_t count);
};

static const char * const iommu_group_resv_type_string[] = {
	[IOMMU_RESV_DIRECT]			= "direct",
	[IOMMU_RESV_DIRECT_RELAXABLE]		= "direct-relaxable",
	[IOMMU_RESV_RESERVED]			= "reserved",
	[IOMMU_RESV_MSI]			= "msi",
	[IOMMU_RESV_SW_MSI]			= "msi",
};

#define IOMMU_CMD_LINE_DMA_API		BIT(0)

static void iommu_set_cmd_line_dma_api(void)
{
	iommu_cmd_line |= IOMMU_CMD_LINE_DMA_API;
}

static bool iommu_cmd_line_dma_api(void)
{
	return !!(iommu_cmd_line & IOMMU_CMD_LINE_DMA_API);
}

#define IOMMU_GROUP_ATTR(_name, _mode, _show, _store)		\
struct iommu_group_attribute iommu_group_attr_##_name =		\
	__ATTR(_name, _mode, _show, _store)

#define to_iommu_group_attr(_attr)	\
	container_of(_attr, struct iommu_group_attribute, attr)
#define to_iommu_group(_kobj)		\
	container_of(_kobj, struct iommu_group, kobj)

static LIST_HEAD(iommu_device_list);
static DEFINE_SPINLOCK(iommu_device_lock);

/*
 * Use a function instead of an array here because the domain-type is a
 * bit-field, so an array would waste memory.
 */
static const char *iommu_domain_type_str(unsigned int t)
{
	switch (t) {
	case IOMMU_DOMAIN_BLOCKED:
		return "Blocked";
	case IOMMU_DOMAIN_IDENTITY:
		return "Passthrough";
	case IOMMU_DOMAIN_UNMANAGED:
		return "Unmanaged";
	case IOMMU_DOMAIN_DMA:
		return "Translated";
	default:
		return "Unknown";
	}
}

static int __init iommu_subsys_init(void)
{
	bool cmd_line = iommu_cmd_line_dma_api();

	if (!cmd_line) {
		if (IS_ENABLED(CONFIG_IOMMU_DEFAULT_PASSTHROUGH))
			iommu_set_default_passthrough(false);
		else
			iommu_set_default_translated(false);

		if (iommu_default_passthrough() && mem_encrypt_active()) {
			pr_info("Memory encryption detected - Disabling default IOMMU Passthrough\n");
			iommu_set_default_translated(false);
		}
	}

	pr_info("Default domain type: %s %s\n",
		iommu_domain_type_str(iommu_def_domain_type),
		cmd_line ? "(set via kernel command line)" : "");

	return 0;
}
subsys_initcall(iommu_subsys_init);

int iommu_device_register(struct iommu_device *iommu)
{
	spin_lock(&iommu_device_lock);
	list_add_tail(&iommu->list, &iommu_device_list);
	spin_unlock(&iommu_device_lock);
	return 0;
}
EXPORT_SYMBOL_GPL(iommu_device_register);

void iommu_device_unregister(struct iommu_device *iommu)
{
	spin_lock(&iommu_device_lock);
	list_del(&iommu->list);
	spin_unlock(&iommu_device_lock);
}
EXPORT_SYMBOL_GPL(iommu_device_unregister);

static struct dev_iommu *dev_iommu_get(struct device *dev)
{
	struct dev_iommu *param = dev->iommu;

	if (param)
		return param;

	param = kzalloc(sizeof(*param), GFP_KERNEL);
	if (!param)
		return NULL;

	mutex_init(&param->lock);
	dev->iommu = param;
	return param;
}

static void dev_iommu_free(struct device *dev)
{
<<<<<<< HEAD
=======
	iommu_fwspec_free(dev);
>>>>>>> 358c7c61
	kfree(dev->iommu);
	dev->iommu = NULL;
}

int iommu_probe_device(struct device *dev)
{
	const struct iommu_ops *ops = dev->bus->iommu_ops;
	int ret;

	WARN_ON(dev->iommu_group);
	if (!ops)
		return -EINVAL;

	if (!dev_iommu_get(dev))
		return -ENOMEM;

	if (!try_module_get(ops->owner)) {
		ret = -EINVAL;
		goto err_free_dev_param;
	}

	ret = ops->add_device(dev);
	if (ret)
		goto err_module_put;

	return 0;

err_module_put:
	module_put(ops->owner);
err_free_dev_param:
	dev_iommu_free(dev);
	return ret;
}

void iommu_release_device(struct device *dev)
{
	const struct iommu_ops *ops = dev->bus->iommu_ops;

	if (dev->iommu_group)
		ops->remove_device(dev);

	if (dev->iommu) {
		module_put(ops->owner);
		dev_iommu_free(dev);
	}
}

static struct iommu_domain *__iommu_domain_alloc(struct bus_type *bus,
						 unsigned type);
static int __iommu_attach_device(struct iommu_domain *domain,
				 struct device *dev);
static int __iommu_attach_group(struct iommu_domain *domain,
				struct iommu_group *group);
static void __iommu_detach_group(struct iommu_domain *domain,
				 struct iommu_group *group);

static int __init iommu_set_def_domain_type(char *str)
{
	bool pt;
	int ret;

	ret = kstrtobool(str, &pt);
	if (ret)
		return ret;

	if (pt)
		iommu_set_default_passthrough(true);
	else
		iommu_set_default_translated(true);

	return 0;
}
early_param("iommu.passthrough", iommu_set_def_domain_type);

static int __init iommu_dma_setup(char *str)
{
	return kstrtobool(str, &iommu_dma_strict);
}
early_param("iommu.strict", iommu_dma_setup);

static ssize_t iommu_group_attr_show(struct kobject *kobj,
				     struct attribute *__attr, char *buf)
{
	struct iommu_group_attribute *attr = to_iommu_group_attr(__attr);
	struct iommu_group *group = to_iommu_group(kobj);
	ssize_t ret = -EIO;

	if (attr->show)
		ret = attr->show(group, buf);
	return ret;
}

static ssize_t iommu_group_attr_store(struct kobject *kobj,
				      struct attribute *__attr,
				      const char *buf, size_t count)
{
	struct iommu_group_attribute *attr = to_iommu_group_attr(__attr);
	struct iommu_group *group = to_iommu_group(kobj);
	ssize_t ret = -EIO;

	if (attr->store)
		ret = attr->store(group, buf, count);
	return ret;
}

static const struct sysfs_ops iommu_group_sysfs_ops = {
	.show = iommu_group_attr_show,
	.store = iommu_group_attr_store,
};

static int iommu_group_create_file(struct iommu_group *group,
				   struct iommu_group_attribute *attr)
{
	return sysfs_create_file(&group->kobj, &attr->attr);
}

static void iommu_group_remove_file(struct iommu_group *group,
				    struct iommu_group_attribute *attr)
{
	sysfs_remove_file(&group->kobj, &attr->attr);
}

static ssize_t iommu_group_show_name(struct iommu_group *group, char *buf)
{
	return sprintf(buf, "%s\n", group->name);
}

/**
 * iommu_insert_resv_region - Insert a new region in the
 * list of reserved regions.
 * @new: new region to insert
 * @regions: list of regions
 *
 * Elements are sorted by start address and overlapping segments
 * of the same type are merged.
 */
int iommu_insert_resv_region(struct iommu_resv_region *new,
			     struct list_head *regions)
{
	struct iommu_resv_region *iter, *tmp, *nr, *top;
	LIST_HEAD(stack);

	nr = iommu_alloc_resv_region(new->start, new->length,
				     new->prot, new->type);
	if (!nr)
		return -ENOMEM;

	/* First add the new element based on start address sorting */
	list_for_each_entry(iter, regions, list) {
		if (nr->start < iter->start ||
		    (nr->start == iter->start && nr->type <= iter->type))
			break;
	}
	list_add_tail(&nr->list, &iter->list);

	/* Merge overlapping segments of type nr->type in @regions, if any */
	list_for_each_entry_safe(iter, tmp, regions, list) {
		phys_addr_t top_end, iter_end = iter->start + iter->length - 1;

		/* no merge needed on elements of different types than @new */
		if (iter->type != new->type) {
			list_move_tail(&iter->list, &stack);
			continue;
		}

		/* look for the last stack element of same type as @iter */
		list_for_each_entry_reverse(top, &stack, list)
			if (top->type == iter->type)
				goto check_overlap;

		list_move_tail(&iter->list, &stack);
		continue;

check_overlap:
		top_end = top->start + top->length - 1;

		if (iter->start > top_end + 1) {
			list_move_tail(&iter->list, &stack);
		} else {
			top->length = max(top_end, iter_end) - top->start + 1;
			list_del(&iter->list);
			kfree(iter);
		}
	}
	list_splice(&stack, regions);
	return 0;
}

static int
iommu_insert_device_resv_regions(struct list_head *dev_resv_regions,
				 struct list_head *group_resv_regions)
{
	struct iommu_resv_region *entry;
	int ret = 0;

	list_for_each_entry(entry, dev_resv_regions, list) {
		ret = iommu_insert_resv_region(entry, group_resv_regions);
		if (ret)
			break;
	}
	return ret;
}

int iommu_get_group_resv_regions(struct iommu_group *group,
				 struct list_head *head)
{
	struct group_device *device;
	int ret = 0;

	mutex_lock(&group->mutex);
	list_for_each_entry(device, &group->devices, list) {
		struct list_head dev_resv_regions;

		INIT_LIST_HEAD(&dev_resv_regions);
		iommu_get_resv_regions(device->dev, &dev_resv_regions);
		ret = iommu_insert_device_resv_regions(&dev_resv_regions, head);
		iommu_put_resv_regions(device->dev, &dev_resv_regions);
		if (ret)
			break;
	}
	mutex_unlock(&group->mutex);
	return ret;
}
EXPORT_SYMBOL_GPL(iommu_get_group_resv_regions);

static ssize_t iommu_group_show_resv_regions(struct iommu_group *group,
					     char *buf)
{
	struct iommu_resv_region *region, *next;
	struct list_head group_resv_regions;
	char *str = buf;

	INIT_LIST_HEAD(&group_resv_regions);
	iommu_get_group_resv_regions(group, &group_resv_regions);

	list_for_each_entry_safe(region, next, &group_resv_regions, list) {
		str += sprintf(str, "0x%016llx 0x%016llx %s\n",
			       (long long int)region->start,
			       (long long int)(region->start +
						region->length - 1),
			       iommu_group_resv_type_string[region->type]);
		kfree(region);
	}

	return (str - buf);
}

static ssize_t iommu_group_show_type(struct iommu_group *group,
				     char *buf)
{
	char *type = "unknown\n";

	if (group->default_domain) {
		switch (group->default_domain->type) {
		case IOMMU_DOMAIN_BLOCKED:
			type = "blocked\n";
			break;
		case IOMMU_DOMAIN_IDENTITY:
			type = "identity\n";
			break;
		case IOMMU_DOMAIN_UNMANAGED:
			type = "unmanaged\n";
			break;
		case IOMMU_DOMAIN_DMA:
			type = "DMA\n";
			break;
		}
	}
	strcpy(buf, type);

	return strlen(type);
}

static IOMMU_GROUP_ATTR(name, S_IRUGO, iommu_group_show_name, NULL);

static IOMMU_GROUP_ATTR(reserved_regions, 0444,
			iommu_group_show_resv_regions, NULL);

static IOMMU_GROUP_ATTR(type, 0444, iommu_group_show_type, NULL);

static void iommu_group_release(struct kobject *kobj)
{
	struct iommu_group *group = to_iommu_group(kobj);

	pr_debug("Releasing group %d\n", group->id);

	if (group->iommu_data_release)
		group->iommu_data_release(group->iommu_data);

	ida_simple_remove(&iommu_group_ida, group->id);

	if (group->default_domain)
		iommu_domain_free(group->default_domain);

	kfree(group->name);
	kfree(group);
}

static struct kobj_type iommu_group_ktype = {
	.sysfs_ops = &iommu_group_sysfs_ops,
	.release = iommu_group_release,
};

/**
 * iommu_group_alloc - Allocate a new group
 *
 * This function is called by an iommu driver to allocate a new iommu
 * group.  The iommu group represents the minimum granularity of the iommu.
 * Upon successful return, the caller holds a reference to the supplied
 * group in order to hold the group until devices are added.  Use
 * iommu_group_put() to release this extra reference count, allowing the
 * group to be automatically reclaimed once it has no devices or external
 * references.
 */
struct iommu_group *iommu_group_alloc(void)
{
	struct iommu_group *group;
	int ret;

	group = kzalloc(sizeof(*group), GFP_KERNEL);
	if (!group)
		return ERR_PTR(-ENOMEM);

	group->kobj.kset = iommu_group_kset;
	mutex_init(&group->mutex);
	INIT_LIST_HEAD(&group->devices);
	BLOCKING_INIT_NOTIFIER_HEAD(&group->notifier);

	ret = ida_simple_get(&iommu_group_ida, 0, 0, GFP_KERNEL);
	if (ret < 0) {
		kfree(group);
		return ERR_PTR(ret);
	}
	group->id = ret;

	ret = kobject_init_and_add(&group->kobj, &iommu_group_ktype,
				   NULL, "%d", group->id);
	if (ret) {
		ida_simple_remove(&iommu_group_ida, group->id);
		kfree(group);
		return ERR_PTR(ret);
	}

	group->devices_kobj = kobject_create_and_add("devices", &group->kobj);
	if (!group->devices_kobj) {
		kobject_put(&group->kobj); /* triggers .release & free */
		return ERR_PTR(-ENOMEM);
	}

	/*
	 * The devices_kobj holds a reference on the group kobject, so
	 * as long as that exists so will the group.  We can therefore
	 * use the devices_kobj for reference counting.
	 */
	kobject_put(&group->kobj);

	ret = iommu_group_create_file(group,
				      &iommu_group_attr_reserved_regions);
	if (ret)
		return ERR_PTR(ret);

	ret = iommu_group_create_file(group, &iommu_group_attr_type);
	if (ret)
		return ERR_PTR(ret);

	pr_debug("Allocated group %d\n", group->id);

	return group;
}
EXPORT_SYMBOL_GPL(iommu_group_alloc);

struct iommu_group *iommu_group_get_by_id(int id)
{
	struct kobject *group_kobj;
	struct iommu_group *group;
	const char *name;

	if (!iommu_group_kset)
		return NULL;

	name = kasprintf(GFP_KERNEL, "%d", id);
	if (!name)
		return NULL;

	group_kobj = kset_find_obj(iommu_group_kset, name);
	kfree(name);

	if (!group_kobj)
		return NULL;

	group = container_of(group_kobj, struct iommu_group, kobj);
	BUG_ON(group->id != id);

	kobject_get(group->devices_kobj);
	kobject_put(&group->kobj);

	return group;
}
EXPORT_SYMBOL_GPL(iommu_group_get_by_id);

/**
 * iommu_group_get_iommudata - retrieve iommu_data registered for a group
 * @group: the group
 *
 * iommu drivers can store data in the group for use when doing iommu
 * operations.  This function provides a way to retrieve it.  Caller
 * should hold a group reference.
 */
void *iommu_group_get_iommudata(struct iommu_group *group)
{
	return group->iommu_data;
}
EXPORT_SYMBOL_GPL(iommu_group_get_iommudata);

/**
 * iommu_group_set_iommudata - set iommu_data for a group
 * @group: the group
 * @iommu_data: new data
 * @release: release function for iommu_data
 *
 * iommu drivers can store data in the group for use when doing iommu
 * operations.  This function provides a way to set the data after
 * the group has been allocated.  Caller should hold a group reference.
 */
void iommu_group_set_iommudata(struct iommu_group *group, void *iommu_data,
			       void (*release)(void *iommu_data))
{
	group->iommu_data = iommu_data;
	group->iommu_data_release = release;
}
EXPORT_SYMBOL_GPL(iommu_group_set_iommudata);

/**
 * iommu_group_set_name - set name for a group
 * @group: the group
 * @name: name
 *
 * Allow iommu driver to set a name for a group.  When set it will
 * appear in a name attribute file under the group in sysfs.
 */
int iommu_group_set_name(struct iommu_group *group, const char *name)
{
	int ret;

	if (group->name) {
		iommu_group_remove_file(group, &iommu_group_attr_name);
		kfree(group->name);
		group->name = NULL;
		if (!name)
			return 0;
	}

	group->name = kstrdup(name, GFP_KERNEL);
	if (!group->name)
		return -ENOMEM;

	ret = iommu_group_create_file(group, &iommu_group_attr_name);
	if (ret) {
		kfree(group->name);
		group->name = NULL;
		return ret;
	}

	return 0;
}
EXPORT_SYMBOL_GPL(iommu_group_set_name);

static int iommu_group_create_direct_mappings(struct iommu_group *group,
					      struct device *dev)
{
	struct iommu_domain *domain = group->default_domain;
	struct iommu_resv_region *entry;
	struct list_head mappings;
	unsigned long pg_size;
	int ret = 0;

	if (!domain || domain->type != IOMMU_DOMAIN_DMA)
		return 0;

	BUG_ON(!domain->pgsize_bitmap);

	pg_size = 1UL << __ffs(domain->pgsize_bitmap);
	INIT_LIST_HEAD(&mappings);

	iommu_get_resv_regions(dev, &mappings);

	/* We need to consider overlapping regions for different devices */
	list_for_each_entry(entry, &mappings, list) {
		dma_addr_t start, end, addr;

		if (domain->ops->apply_resv_region)
			domain->ops->apply_resv_region(dev, domain, entry);

		start = ALIGN(entry->start, pg_size);
		end   = ALIGN(entry->start + entry->length, pg_size);

		if (entry->type != IOMMU_RESV_DIRECT &&
		    entry->type != IOMMU_RESV_DIRECT_RELAXABLE)
			continue;

		for (addr = start; addr < end; addr += pg_size) {
			phys_addr_t phys_addr;

			phys_addr = iommu_iova_to_phys(domain, addr);
			if (phys_addr)
				continue;

			ret = iommu_map(domain, addr, addr, pg_size, entry->prot);
			if (ret)
				goto out;
		}

	}

	iommu_flush_tlb_all(domain);

out:
	iommu_put_resv_regions(dev, &mappings);

	return ret;
}

static bool iommu_is_attach_deferred(struct iommu_domain *domain,
				     struct device *dev)
{
	if (domain->ops->is_attach_deferred)
		return domain->ops->is_attach_deferred(domain, dev);

	return false;
}

/**
 * iommu_group_add_device - add a device to an iommu group
 * @group: the group into which to add the device (reference should be held)
 * @dev: the device
 *
 * This function is called by an iommu driver to add a device into a
 * group.  Adding a device increments the group reference count.
 */
int iommu_group_add_device(struct iommu_group *group, struct device *dev)
{
	int ret, i = 0;
	struct group_device *device;

	device = kzalloc(sizeof(*device), GFP_KERNEL);
	if (!device)
		return -ENOMEM;

	device->dev = dev;

	ret = sysfs_create_link(&dev->kobj, &group->kobj, "iommu_group");
	if (ret)
		goto err_free_device;

	device->name = kasprintf(GFP_KERNEL, "%s", kobject_name(&dev->kobj));
rename:
	if (!device->name) {
		ret = -ENOMEM;
		goto err_remove_link;
	}

	ret = sysfs_create_link_nowarn(group->devices_kobj,
				       &dev->kobj, device->name);
	if (ret) {
		if (ret == -EEXIST && i >= 0) {
			/*
			 * Account for the slim chance of collision
			 * and append an instance to the name.
			 */
			kfree(device->name);
			device->name = kasprintf(GFP_KERNEL, "%s.%d",
						 kobject_name(&dev->kobj), i++);
			goto rename;
		}
		goto err_free_name;
	}

	kobject_get(group->devices_kobj);

	dev->iommu_group = group;

	iommu_group_create_direct_mappings(group, dev);

	mutex_lock(&group->mutex);
	list_add_tail(&device->list, &group->devices);
	if (group->domain  && !iommu_is_attach_deferred(group->domain, dev))
		ret = __iommu_attach_device(group->domain, dev);
	mutex_unlock(&group->mutex);
	if (ret)
		goto err_put_group;

	/* Notify any listeners about change to group. */
	blocking_notifier_call_chain(&group->notifier,
				     IOMMU_GROUP_NOTIFY_ADD_DEVICE, dev);

	trace_add_device_to_group(group->id, dev);

	dev_info(dev, "Adding to iommu group %d\n", group->id);

	return 0;

err_put_group:
	mutex_lock(&group->mutex);
	list_del(&device->list);
	mutex_unlock(&group->mutex);
	dev->iommu_group = NULL;
	kobject_put(group->devices_kobj);
	sysfs_remove_link(group->devices_kobj, device->name);
err_free_name:
	kfree(device->name);
err_remove_link:
	sysfs_remove_link(&dev->kobj, "iommu_group");
err_free_device:
	kfree(device);
	dev_err(dev, "Failed to add to iommu group %d: %d\n", group->id, ret);
	return ret;
}
EXPORT_SYMBOL_GPL(iommu_group_add_device);

/**
 * iommu_group_remove_device - remove a device from it's current group
 * @dev: device to be removed
 *
 * This function is called by an iommu driver to remove the device from
 * it's current group.  This decrements the iommu group reference count.
 */
void iommu_group_remove_device(struct device *dev)
{
	struct iommu_group *group = dev->iommu_group;
	struct group_device *tmp_device, *device = NULL;

	dev_info(dev, "Removing from iommu group %d\n", group->id);

	/* Pre-notify listeners that a device is being removed. */
	blocking_notifier_call_chain(&group->notifier,
				     IOMMU_GROUP_NOTIFY_DEL_DEVICE, dev);

	mutex_lock(&group->mutex);
	list_for_each_entry(tmp_device, &group->devices, list) {
		if (tmp_device->dev == dev) {
			device = tmp_device;
			list_del(&device->list);
			break;
		}
	}
	mutex_unlock(&group->mutex);

	if (!device)
		return;

	sysfs_remove_link(group->devices_kobj, device->name);
	sysfs_remove_link(&dev->kobj, "iommu_group");

	trace_remove_device_from_group(group->id, dev);

	kfree(device->name);
	kfree(device);
	dev->iommu_group = NULL;
	kobject_put(group->devices_kobj);
}
EXPORT_SYMBOL_GPL(iommu_group_remove_device);

static int iommu_group_device_count(struct iommu_group *group)
{
	struct group_device *entry;
	int ret = 0;

	list_for_each_entry(entry, &group->devices, list)
		ret++;

	return ret;
}

/**
 * iommu_group_for_each_dev - iterate over each device in the group
 * @group: the group
 * @data: caller opaque data to be passed to callback function
 * @fn: caller supplied callback function
 *
 * This function is called by group users to iterate over group devices.
 * Callers should hold a reference count to the group during callback.
 * The group->mutex is held across callbacks, which will block calls to
 * iommu_group_add/remove_device.
 */
static int __iommu_group_for_each_dev(struct iommu_group *group, void *data,
				      int (*fn)(struct device *, void *))
{
	struct group_device *device;
	int ret = 0;

	list_for_each_entry(device, &group->devices, list) {
		ret = fn(device->dev, data);
		if (ret)
			break;
	}
	return ret;
}


int iommu_group_for_each_dev(struct iommu_group *group, void *data,
			     int (*fn)(struct device *, void *))
{
	int ret;

	mutex_lock(&group->mutex);
	ret = __iommu_group_for_each_dev(group, data, fn);
	mutex_unlock(&group->mutex);

	return ret;
}
EXPORT_SYMBOL_GPL(iommu_group_for_each_dev);

/**
 * iommu_group_get - Return the group for a device and increment reference
 * @dev: get the group that this device belongs to
 *
 * This function is called by iommu drivers and users to get the group
 * for the specified device.  If found, the group is returned and the group
 * reference in incremented, else NULL.
 */
struct iommu_group *iommu_group_get(struct device *dev)
{
	struct iommu_group *group = dev->iommu_group;

	if (group)
		kobject_get(group->devices_kobj);

	return group;
}
EXPORT_SYMBOL_GPL(iommu_group_get);

/**
 * iommu_group_ref_get - Increment reference on a group
 * @group: the group to use, must not be NULL
 *
 * This function is called by iommu drivers to take additional references on an
 * existing group.  Returns the given group for convenience.
 */
struct iommu_group *iommu_group_ref_get(struct iommu_group *group)
{
	kobject_get(group->devices_kobj);
	return group;
}
EXPORT_SYMBOL_GPL(iommu_group_ref_get);

/**
 * iommu_group_put - Decrement group reference
 * @group: the group to use
 *
 * This function is called by iommu drivers and users to release the
 * iommu group.  Once the reference count is zero, the group is released.
 */
void iommu_group_put(struct iommu_group *group)
{
	if (group)
		kobject_put(group->devices_kobj);
}
EXPORT_SYMBOL_GPL(iommu_group_put);

/**
 * iommu_group_register_notifier - Register a notifier for group changes
 * @group: the group to watch
 * @nb: notifier block to signal
 *
 * This function allows iommu group users to track changes in a group.
 * See include/linux/iommu.h for actions sent via this notifier.  Caller
 * should hold a reference to the group throughout notifier registration.
 */
int iommu_group_register_notifier(struct iommu_group *group,
				  struct notifier_block *nb)
{
	return blocking_notifier_chain_register(&group->notifier, nb);
}
EXPORT_SYMBOL_GPL(iommu_group_register_notifier);

/**
 * iommu_group_unregister_notifier - Unregister a notifier
 * @group: the group to watch
 * @nb: notifier block to signal
 *
 * Unregister a previously registered group notifier block.
 */
int iommu_group_unregister_notifier(struct iommu_group *group,
				    struct notifier_block *nb)
{
	return blocking_notifier_chain_unregister(&group->notifier, nb);
}
EXPORT_SYMBOL_GPL(iommu_group_unregister_notifier);

/**
 * iommu_register_device_fault_handler() - Register a device fault handler
 * @dev: the device
 * @handler: the fault handler
 * @data: private data passed as argument to the handler
 *
 * When an IOMMU fault event is received, this handler gets called with the
 * fault event and data as argument. The handler should return 0 on success. If
 * the fault is recoverable (IOMMU_FAULT_PAGE_REQ), the consumer should also
 * complete the fault by calling iommu_page_response() with one of the following
 * response code:
 * - IOMMU_PAGE_RESP_SUCCESS: retry the translation
 * - IOMMU_PAGE_RESP_INVALID: terminate the fault
 * - IOMMU_PAGE_RESP_FAILURE: terminate the fault and stop reporting
 *   page faults if possible.
 *
 * Return 0 if the fault handler was installed successfully, or an error.
 */
int iommu_register_device_fault_handler(struct device *dev,
					iommu_dev_fault_handler_t handler,
					void *data)
{
	struct dev_iommu *param = dev->iommu;
	int ret = 0;

	if (!param)
		return -EINVAL;

	mutex_lock(&param->lock);
	/* Only allow one fault handler registered for each device */
	if (param->fault_param) {
		ret = -EBUSY;
		goto done_unlock;
	}

	get_device(dev);
	param->fault_param = kzalloc(sizeof(*param->fault_param), GFP_KERNEL);
	if (!param->fault_param) {
		put_device(dev);
		ret = -ENOMEM;
		goto done_unlock;
	}
	param->fault_param->handler = handler;
	param->fault_param->data = data;
	mutex_init(&param->fault_param->lock);
	INIT_LIST_HEAD(&param->fault_param->faults);

done_unlock:
	mutex_unlock(&param->lock);

	return ret;
}
EXPORT_SYMBOL_GPL(iommu_register_device_fault_handler);

/**
 * iommu_unregister_device_fault_handler() - Unregister the device fault handler
 * @dev: the device
 *
 * Remove the device fault handler installed with
 * iommu_register_device_fault_handler().
 *
 * Return 0 on success, or an error.
 */
int iommu_unregister_device_fault_handler(struct device *dev)
{
	struct dev_iommu *param = dev->iommu;
	int ret = 0;

	if (!param)
		return -EINVAL;

	mutex_lock(&param->lock);

	if (!param->fault_param)
		goto unlock;

	/* we cannot unregister handler if there are pending faults */
	if (!list_empty(&param->fault_param->faults)) {
		ret = -EBUSY;
		goto unlock;
	}

	kfree(param->fault_param);
	param->fault_param = NULL;
	put_device(dev);
unlock:
	mutex_unlock(&param->lock);

	return ret;
}
EXPORT_SYMBOL_GPL(iommu_unregister_device_fault_handler);

/**
 * iommu_report_device_fault() - Report fault event to device driver
 * @dev: the device
 * @evt: fault event data
 *
 * Called by IOMMU drivers when a fault is detected, typically in a threaded IRQ
 * handler. When this function fails and the fault is recoverable, it is the
 * caller's responsibility to complete the fault.
 *
 * Return 0 on success, or an error.
 */
int iommu_report_device_fault(struct device *dev, struct iommu_fault_event *evt)
{
	struct dev_iommu *param = dev->iommu;
	struct iommu_fault_event *evt_pending = NULL;
	struct iommu_fault_param *fparam;
	int ret = 0;

	if (!param || !evt)
		return -EINVAL;

	/* we only report device fault if there is a handler registered */
	mutex_lock(&param->lock);
	fparam = param->fault_param;
	if (!fparam || !fparam->handler) {
		ret = -EINVAL;
		goto done_unlock;
	}

	if (evt->fault.type == IOMMU_FAULT_PAGE_REQ &&
	    (evt->fault.prm.flags & IOMMU_FAULT_PAGE_REQUEST_LAST_PAGE)) {
		evt_pending = kmemdup(evt, sizeof(struct iommu_fault_event),
				      GFP_KERNEL);
		if (!evt_pending) {
			ret = -ENOMEM;
			goto done_unlock;
		}
		mutex_lock(&fparam->lock);
		list_add_tail(&evt_pending->list, &fparam->faults);
		mutex_unlock(&fparam->lock);
	}

	ret = fparam->handler(&evt->fault, fparam->data);
	if (ret && evt_pending) {
		mutex_lock(&fparam->lock);
		list_del(&evt_pending->list);
		mutex_unlock(&fparam->lock);
		kfree(evt_pending);
	}
done_unlock:
	mutex_unlock(&param->lock);
	return ret;
}
EXPORT_SYMBOL_GPL(iommu_report_device_fault);

int iommu_page_response(struct device *dev,
			struct iommu_page_response *msg)
{
	bool pasid_valid;
	int ret = -EINVAL;
	struct iommu_fault_event *evt;
	struct iommu_fault_page_request *prm;
	struct dev_iommu *param = dev->iommu;
	struct iommu_domain *domain = iommu_get_domain_for_dev(dev);

	if (!domain || !domain->ops->page_response)
		return -ENODEV;

	if (!param || !param->fault_param)
		return -EINVAL;

	if (msg->version != IOMMU_PAGE_RESP_VERSION_1 ||
	    msg->flags & ~IOMMU_PAGE_RESP_PASID_VALID)
		return -EINVAL;

	/* Only send response if there is a fault report pending */
	mutex_lock(&param->fault_param->lock);
	if (list_empty(&param->fault_param->faults)) {
		dev_warn_ratelimited(dev, "no pending PRQ, drop response\n");
		goto done_unlock;
	}
	/*
	 * Check if we have a matching page request pending to respond,
	 * otherwise return -EINVAL
	 */
	list_for_each_entry(evt, &param->fault_param->faults, list) {
		prm = &evt->fault.prm;
		pasid_valid = prm->flags & IOMMU_FAULT_PAGE_REQUEST_PASID_VALID;

		if ((pasid_valid && prm->pasid != msg->pasid) ||
		    prm->grpid != msg->grpid)
			continue;

		/* Sanitize the reply */
		msg->flags = pasid_valid ? IOMMU_PAGE_RESP_PASID_VALID : 0;

		ret = domain->ops->page_response(dev, evt, msg);
		list_del(&evt->list);
		kfree(evt);
		break;
	}

done_unlock:
	mutex_unlock(&param->fault_param->lock);
	return ret;
}
EXPORT_SYMBOL_GPL(iommu_page_response);

/**
 * iommu_group_id - Return ID for a group
 * @group: the group to ID
 *
 * Return the unique ID for the group matching the sysfs group number.
 */
int iommu_group_id(struct iommu_group *group)
{
	return group->id;
}
EXPORT_SYMBOL_GPL(iommu_group_id);

static struct iommu_group *get_pci_alias_group(struct pci_dev *pdev,
					       unsigned long *devfns);

/*
 * To consider a PCI device isolated, we require ACS to support Source
 * Validation, Request Redirection, Completer Redirection, and Upstream
 * Forwarding.  This effectively means that devices cannot spoof their
 * requester ID, requests and completions cannot be redirected, and all
 * transactions are forwarded upstream, even as it passes through a
 * bridge where the target device is downstream.
 */
#define REQ_ACS_FLAGS   (PCI_ACS_SV | PCI_ACS_RR | PCI_ACS_CR | PCI_ACS_UF)

/*
 * For multifunction devices which are not isolated from each other, find
 * all the other non-isolated functions and look for existing groups.  For
 * each function, we also need to look for aliases to or from other devices
 * that may already have a group.
 */
static struct iommu_group *get_pci_function_alias_group(struct pci_dev *pdev,
							unsigned long *devfns)
{
	struct pci_dev *tmp = NULL;
	struct iommu_group *group;

	if (!pdev->multifunction || pci_acs_enabled(pdev, REQ_ACS_FLAGS))
		return NULL;

	for_each_pci_dev(tmp) {
		if (tmp == pdev || tmp->bus != pdev->bus ||
		    PCI_SLOT(tmp->devfn) != PCI_SLOT(pdev->devfn) ||
		    pci_acs_enabled(tmp, REQ_ACS_FLAGS))
			continue;

		group = get_pci_alias_group(tmp, devfns);
		if (group) {
			pci_dev_put(tmp);
			return group;
		}
	}

	return NULL;
}

/*
 * Look for aliases to or from the given device for existing groups. DMA
 * aliases are only supported on the same bus, therefore the search
 * space is quite small (especially since we're really only looking at pcie
 * device, and therefore only expect multiple slots on the root complex or
 * downstream switch ports).  It's conceivable though that a pair of
 * multifunction devices could have aliases between them that would cause a
 * loop.  To prevent this, we use a bitmap to track where we've been.
 */
static struct iommu_group *get_pci_alias_group(struct pci_dev *pdev,
					       unsigned long *devfns)
{
	struct pci_dev *tmp = NULL;
	struct iommu_group *group;

	if (test_and_set_bit(pdev->devfn & 0xff, devfns))
		return NULL;

	group = iommu_group_get(&pdev->dev);
	if (group)
		return group;

	for_each_pci_dev(tmp) {
		if (tmp == pdev || tmp->bus != pdev->bus)
			continue;

		/* We alias them or they alias us */
		if (pci_devs_are_dma_aliases(pdev, tmp)) {
			group = get_pci_alias_group(tmp, devfns);
			if (group) {
				pci_dev_put(tmp);
				return group;
			}

			group = get_pci_function_alias_group(tmp, devfns);
			if (group) {
				pci_dev_put(tmp);
				return group;
			}
		}
	}

	return NULL;
}

struct group_for_pci_data {
	struct pci_dev *pdev;
	struct iommu_group *group;
};

/*
 * DMA alias iterator callback, return the last seen device.  Stop and return
 * the IOMMU group if we find one along the way.
 */
static int get_pci_alias_or_group(struct pci_dev *pdev, u16 alias, void *opaque)
{
	struct group_for_pci_data *data = opaque;

	data->pdev = pdev;
	data->group = iommu_group_get(&pdev->dev);

	return data->group != NULL;
}

/*
 * Generic device_group call-back function. It just allocates one
 * iommu-group per device.
 */
struct iommu_group *generic_device_group(struct device *dev)
{
	return iommu_group_alloc();
}
EXPORT_SYMBOL_GPL(generic_device_group);

/*
 * Use standard PCI bus topology, isolation features, and DMA alias quirks
 * to find or create an IOMMU group for a device.
 */
struct iommu_group *pci_device_group(struct device *dev)
{
	struct pci_dev *pdev = to_pci_dev(dev);
	struct group_for_pci_data data;
	struct pci_bus *bus;
	struct iommu_group *group = NULL;
	u64 devfns[4] = { 0 };

	if (WARN_ON(!dev_is_pci(dev)))
		return ERR_PTR(-EINVAL);

	/*
	 * Find the upstream DMA alias for the device.  A device must not
	 * be aliased due to topology in order to have its own IOMMU group.
	 * If we find an alias along the way that already belongs to a
	 * group, use it.
	 */
	if (pci_for_each_dma_alias(pdev, get_pci_alias_or_group, &data))
		return data.group;

	pdev = data.pdev;

	/*
	 * Continue upstream from the point of minimum IOMMU granularity
	 * due to aliases to the point where devices are protected from
	 * peer-to-peer DMA by PCI ACS.  Again, if we find an existing
	 * group, use it.
	 */
	for (bus = pdev->bus; !pci_is_root_bus(bus); bus = bus->parent) {
		if (!bus->self)
			continue;

		if (pci_acs_path_enabled(bus->self, NULL, REQ_ACS_FLAGS))
			break;

		pdev = bus->self;

		group = iommu_group_get(&pdev->dev);
		if (group)
			return group;
	}

	/*
	 * Look for existing groups on device aliases.  If we alias another
	 * device or another device aliases us, use the same group.
	 */
	group = get_pci_alias_group(pdev, (unsigned long *)devfns);
	if (group)
		return group;

	/*
	 * Look for existing groups on non-isolated functions on the same
	 * slot and aliases of those funcions, if any.  No need to clear
	 * the search bitmap, the tested devfns are still valid.
	 */
	group = get_pci_function_alias_group(pdev, (unsigned long *)devfns);
	if (group)
		return group;

	/* No shared group found, allocate new */
	return iommu_group_alloc();
}
EXPORT_SYMBOL_GPL(pci_device_group);

/* Get the IOMMU group for device on fsl-mc bus */
struct iommu_group *fsl_mc_device_group(struct device *dev)
{
	struct device *cont_dev = fsl_mc_cont_dev(dev);
	struct iommu_group *group;

	group = iommu_group_get(cont_dev);
	if (!group)
		group = iommu_group_alloc();
	return group;
}
EXPORT_SYMBOL_GPL(fsl_mc_device_group);

/**
 * iommu_group_get_for_dev - Find or create the IOMMU group for a device
 * @dev: target device
 *
 * This function is intended to be called by IOMMU drivers and extended to
 * support common, bus-defined algorithms when determining or creating the
 * IOMMU group for a device.  On success, the caller will hold a reference
 * to the returned IOMMU group, which will already include the provided
 * device.  The reference should be released with iommu_group_put().
 */
struct iommu_group *iommu_group_get_for_dev(struct device *dev)
{
	const struct iommu_ops *ops = dev->bus->iommu_ops;
	struct iommu_group *group;
	int ret;

	group = iommu_group_get(dev);
	if (group)
		return group;

	if (!ops)
		return ERR_PTR(-EINVAL);

	group = ops->device_group(dev);
	if (WARN_ON_ONCE(group == NULL))
		return ERR_PTR(-EINVAL);

	if (IS_ERR(group))
		return group;

	/*
	 * Try to allocate a default domain - needs support from the
	 * IOMMU driver.
	 */
	if (!group->default_domain) {
		struct iommu_domain *dom;

		dom = __iommu_domain_alloc(dev->bus, iommu_def_domain_type);
		if (!dom && iommu_def_domain_type != IOMMU_DOMAIN_DMA) {
			dom = __iommu_domain_alloc(dev->bus, IOMMU_DOMAIN_DMA);
			if (dom) {
				dev_warn(dev,
					 "failed to allocate default IOMMU domain of type %u; falling back to IOMMU_DOMAIN_DMA",
					 iommu_def_domain_type);
			}
		}

		group->default_domain = dom;
		if (!group->domain)
			group->domain = dom;

		if (dom && !iommu_dma_strict) {
			int attr = 1;
			iommu_domain_set_attr(dom,
					      DOMAIN_ATTR_DMA_USE_FLUSH_QUEUE,
					      &attr);
		}
	}

	ret = iommu_group_add_device(group, dev);
	if (ret) {
		iommu_group_put(group);
		return ERR_PTR(ret);
	}

	return group;
}
EXPORT_SYMBOL_GPL(iommu_group_get_for_dev);

struct iommu_domain *iommu_group_default_domain(struct iommu_group *group)
{
	return group->default_domain;
}

static int add_iommu_group(struct device *dev, void *data)
{
	int ret = iommu_probe_device(dev);

	/*
	 * We ignore -ENODEV errors for now, as they just mean that the
	 * device is not translated by an IOMMU. We still care about
	 * other errors and fail to initialize when they happen.
	 */
	if (ret == -ENODEV)
		ret = 0;

	return ret;
}

static int remove_iommu_group(struct device *dev, void *data)
{
	iommu_release_device(dev);

	return 0;
}

static int iommu_bus_notifier(struct notifier_block *nb,
			      unsigned long action, void *data)
{
	unsigned long group_action = 0;
	struct device *dev = data;
	struct iommu_group *group;

	/*
	 * ADD/DEL call into iommu driver ops if provided, which may
	 * result in ADD/DEL notifiers to group->notifier
	 */
	if (action == BUS_NOTIFY_ADD_DEVICE) {
		int ret;

		ret = iommu_probe_device(dev);
		return (ret) ? NOTIFY_DONE : NOTIFY_OK;
	} else if (action == BUS_NOTIFY_REMOVED_DEVICE) {
		iommu_release_device(dev);
		return NOTIFY_OK;
	}

	/*
	 * Remaining BUS_NOTIFYs get filtered and republished to the
	 * group, if anyone is listening
	 */
	group = iommu_group_get(dev);
	if (!group)
		return 0;

	switch (action) {
	case BUS_NOTIFY_BIND_DRIVER:
		group_action = IOMMU_GROUP_NOTIFY_BIND_DRIVER;
		break;
	case BUS_NOTIFY_BOUND_DRIVER:
		group_action = IOMMU_GROUP_NOTIFY_BOUND_DRIVER;
		break;
	case BUS_NOTIFY_UNBIND_DRIVER:
		group_action = IOMMU_GROUP_NOTIFY_UNBIND_DRIVER;
		break;
	case BUS_NOTIFY_UNBOUND_DRIVER:
		group_action = IOMMU_GROUP_NOTIFY_UNBOUND_DRIVER;
		break;
	}

	if (group_action)
		blocking_notifier_call_chain(&group->notifier,
					     group_action, dev);

	iommu_group_put(group);
	return 0;
}

static int iommu_bus_init(struct bus_type *bus, const struct iommu_ops *ops)
{
	int err;
	struct notifier_block *nb;

	nb = kzalloc(sizeof(struct notifier_block), GFP_KERNEL);
	if (!nb)
		return -ENOMEM;

	nb->notifier_call = iommu_bus_notifier;

	err = bus_register_notifier(bus, nb);
	if (err)
		goto out_free;

	err = bus_for_each_dev(bus, NULL, NULL, add_iommu_group);
	if (err)
		goto out_err;


	return 0;

out_err:
	/* Clean up */
	bus_for_each_dev(bus, NULL, NULL, remove_iommu_group);
	bus_unregister_notifier(bus, nb);

out_free:
	kfree(nb);

	return err;
}

/**
 * bus_set_iommu - set iommu-callbacks for the bus
 * @bus: bus.
 * @ops: the callbacks provided by the iommu-driver
 *
 * This function is called by an iommu driver to set the iommu methods
 * used for a particular bus. Drivers for devices on that bus can use
 * the iommu-api after these ops are registered.
 * This special function is needed because IOMMUs are usually devices on
 * the bus itself, so the iommu drivers are not initialized when the bus
 * is set up. With this function the iommu-driver can set the iommu-ops
 * afterwards.
 */
int bus_set_iommu(struct bus_type *bus, const struct iommu_ops *ops)
{
	int err;

	if (ops == NULL) {
		bus->iommu_ops = NULL;
		return 0;
	}

	if (bus->iommu_ops != NULL)
		return -EBUSY;

	bus->iommu_ops = ops;

	/* Do IOMMU specific setup for this bus-type */
	err = iommu_bus_init(bus, ops);
	if (err)
		bus->iommu_ops = NULL;

	return err;
}
EXPORT_SYMBOL_GPL(bus_set_iommu);

bool iommu_present(struct bus_type *bus)
{
	return bus->iommu_ops != NULL;
}
EXPORT_SYMBOL_GPL(iommu_present);

bool iommu_capable(struct bus_type *bus, enum iommu_cap cap)
{
	if (!bus->iommu_ops || !bus->iommu_ops->capable)
		return false;

	return bus->iommu_ops->capable(cap);
}
EXPORT_SYMBOL_GPL(iommu_capable);

/**
 * iommu_set_fault_handler() - set a fault handler for an iommu domain
 * @domain: iommu domain
 * @handler: fault handler
 * @token: user data, will be passed back to the fault handler
 *
 * This function should be used by IOMMU users which want to be notified
 * whenever an IOMMU fault happens.
 *
 * The fault handler itself should return 0 on success, and an appropriate
 * error code otherwise.
 */
void iommu_set_fault_handler(struct iommu_domain *domain,
					iommu_fault_handler_t handler,
					void *token)
{
	BUG_ON(!domain);

	domain->handler = handler;
	domain->handler_token = token;
}
EXPORT_SYMBOL_GPL(iommu_set_fault_handler);

static struct iommu_domain *__iommu_domain_alloc(struct bus_type *bus,
						 unsigned type)
{
	struct iommu_domain *domain;

	if (bus == NULL || bus->iommu_ops == NULL)
		return NULL;

	domain = bus->iommu_ops->domain_alloc(type);
	if (!domain)
		return NULL;

	domain->ops  = bus->iommu_ops;
	domain->type = type;
	/* Assume all sizes by default; the driver may override this later */
	domain->pgsize_bitmap  = bus->iommu_ops->pgsize_bitmap;

	return domain;
}

struct iommu_domain *iommu_domain_alloc(struct bus_type *bus)
{
	return __iommu_domain_alloc(bus, IOMMU_DOMAIN_UNMANAGED);
}
EXPORT_SYMBOL_GPL(iommu_domain_alloc);

void iommu_domain_free(struct iommu_domain *domain)
{
	domain->ops->domain_free(domain);
}
EXPORT_SYMBOL_GPL(iommu_domain_free);

static int __iommu_attach_device(struct iommu_domain *domain,
				 struct device *dev)
{
	int ret;

	if (unlikely(domain->ops->attach_dev == NULL))
		return -ENODEV;

	ret = domain->ops->attach_dev(domain, dev);
	if (!ret)
		trace_attach_device_to_domain(dev);
	return ret;
}

int iommu_attach_device(struct iommu_domain *domain, struct device *dev)
{
	struct iommu_group *group;
	int ret;

	group = iommu_group_get(dev);
	if (!group)
		return -ENODEV;

	/*
	 * Lock the group to make sure the device-count doesn't
	 * change while we are attaching
	 */
	mutex_lock(&group->mutex);
	ret = -EINVAL;
	if (iommu_group_device_count(group) != 1)
		goto out_unlock;

	ret = __iommu_attach_group(domain, group);

out_unlock:
	mutex_unlock(&group->mutex);
	iommu_group_put(group);

	return ret;
}
EXPORT_SYMBOL_GPL(iommu_attach_device);

int iommu_cache_invalidate(struct iommu_domain *domain, struct device *dev,
			   struct iommu_cache_invalidate_info *inv_info)
{
	if (unlikely(!domain->ops->cache_invalidate))
		return -ENODEV;

	return domain->ops->cache_invalidate(domain, dev, inv_info);
}
EXPORT_SYMBOL_GPL(iommu_cache_invalidate);

int iommu_sva_bind_gpasid(struct iommu_domain *domain,
			   struct device *dev, struct iommu_gpasid_bind_data *data)
{
	if (unlikely(!domain->ops->sva_bind_gpasid))
		return -ENODEV;

	return domain->ops->sva_bind_gpasid(domain, dev, data);
}
EXPORT_SYMBOL_GPL(iommu_sva_bind_gpasid);

int iommu_sva_unbind_gpasid(struct iommu_domain *domain, struct device *dev,
			     ioasid_t pasid)
{
	if (unlikely(!domain->ops->sva_unbind_gpasid))
		return -ENODEV;

	return domain->ops->sva_unbind_gpasid(dev, pasid);
}
EXPORT_SYMBOL_GPL(iommu_sva_unbind_gpasid);

static void __iommu_detach_device(struct iommu_domain *domain,
				  struct device *dev)
{
	if (iommu_is_attach_deferred(domain, dev))
		return;

	if (unlikely(domain->ops->detach_dev == NULL))
		return;

	domain->ops->detach_dev(domain, dev);
	trace_detach_device_from_domain(dev);
}

void iommu_detach_device(struct iommu_domain *domain, struct device *dev)
{
	struct iommu_group *group;

	group = iommu_group_get(dev);
	if (!group)
		return;

	mutex_lock(&group->mutex);
	if (iommu_group_device_count(group) != 1) {
		WARN_ON(1);
		goto out_unlock;
	}

	__iommu_detach_group(domain, group);

out_unlock:
	mutex_unlock(&group->mutex);
	iommu_group_put(group);
}
EXPORT_SYMBOL_GPL(iommu_detach_device);

struct iommu_domain *iommu_get_domain_for_dev(struct device *dev)
{
	struct iommu_domain *domain;
	struct iommu_group *group;

	group = iommu_group_get(dev);
	if (!group)
		return NULL;

	domain = group->domain;

	iommu_group_put(group);

	return domain;
}
EXPORT_SYMBOL_GPL(iommu_get_domain_for_dev);

/*
 * For IOMMU_DOMAIN_DMA implementations which already provide their own
 * guarantees that the group and its default domain are valid and correct.
 */
struct iommu_domain *iommu_get_dma_domain(struct device *dev)
{
	return dev->iommu_group->default_domain;
}

/*
 * IOMMU groups are really the natural working unit of the IOMMU, but
 * the IOMMU API works on domains and devices.  Bridge that gap by
 * iterating over the devices in a group.  Ideally we'd have a single
 * device which represents the requestor ID of the group, but we also
 * allow IOMMU drivers to create policy defined minimum sets, where
 * the physical hardware may be able to distiguish members, but we
 * wish to group them at a higher level (ex. untrusted multi-function
 * PCI devices).  Thus we attach each device.
 */
static int iommu_group_do_attach_device(struct device *dev, void *data)
{
	struct iommu_domain *domain = data;

	return __iommu_attach_device(domain, dev);
}

static int __iommu_attach_group(struct iommu_domain *domain,
				struct iommu_group *group)
{
	int ret;

	if (group->default_domain && group->domain != group->default_domain)
		return -EBUSY;

	ret = __iommu_group_for_each_dev(group, domain,
					 iommu_group_do_attach_device);
	if (ret == 0)
		group->domain = domain;

	return ret;
}

int iommu_attach_group(struct iommu_domain *domain, struct iommu_group *group)
{
	int ret;

	mutex_lock(&group->mutex);
	ret = __iommu_attach_group(domain, group);
	mutex_unlock(&group->mutex);

	return ret;
}
EXPORT_SYMBOL_GPL(iommu_attach_group);

static int iommu_group_do_detach_device(struct device *dev, void *data)
{
	struct iommu_domain *domain = data;

	__iommu_detach_device(domain, dev);

	return 0;
}

static void __iommu_detach_group(struct iommu_domain *domain,
				 struct iommu_group *group)
{
	int ret;

	if (!group->default_domain) {
		__iommu_group_for_each_dev(group, domain,
					   iommu_group_do_detach_device);
		group->domain = NULL;
		return;
	}

	if (group->domain == group->default_domain)
		return;

	/* Detach by re-attaching to the default domain */
	ret = __iommu_group_for_each_dev(group, group->default_domain,
					 iommu_group_do_attach_device);
	if (ret != 0)
		WARN_ON(1);
	else
		group->domain = group->default_domain;
}

void iommu_detach_group(struct iommu_domain *domain, struct iommu_group *group)
{
	mutex_lock(&group->mutex);
	__iommu_detach_group(domain, group);
	mutex_unlock(&group->mutex);
}
EXPORT_SYMBOL_GPL(iommu_detach_group);

phys_addr_t iommu_iova_to_phys(struct iommu_domain *domain, dma_addr_t iova)
{
	if (unlikely(domain->ops->iova_to_phys == NULL))
		return 0;

	return domain->ops->iova_to_phys(domain, iova);
}
EXPORT_SYMBOL_GPL(iommu_iova_to_phys);

static size_t iommu_pgsize(struct iommu_domain *domain,
			   unsigned long addr_merge, size_t size)
{
	unsigned int pgsize_idx;
	size_t pgsize;

	/* Max page size that still fits into 'size' */
	pgsize_idx = __fls(size);

	/* need to consider alignment requirements ? */
	if (likely(addr_merge)) {
		/* Max page size allowed by address */
		unsigned int align_pgsize_idx = __ffs(addr_merge);
		pgsize_idx = min(pgsize_idx, align_pgsize_idx);
	}

	/* build a mask of acceptable page sizes */
	pgsize = (1UL << (pgsize_idx + 1)) - 1;

	/* throw away page sizes not supported by the hardware */
	pgsize &= domain->pgsize_bitmap;

	/* make sure we're still sane */
	BUG_ON(!pgsize);

	/* pick the biggest page */
	pgsize_idx = __fls(pgsize);
	pgsize = 1UL << pgsize_idx;

	return pgsize;
}

int __iommu_map(struct iommu_domain *domain, unsigned long iova,
	      phys_addr_t paddr, size_t size, int prot, gfp_t gfp)
{
	const struct iommu_ops *ops = domain->ops;
	unsigned long orig_iova = iova;
	unsigned int min_pagesz;
	size_t orig_size = size;
	phys_addr_t orig_paddr = paddr;
	int ret = 0;

	if (unlikely(ops->map == NULL ||
		     domain->pgsize_bitmap == 0UL))
		return -ENODEV;

	if (unlikely(!(domain->type & __IOMMU_DOMAIN_PAGING)))
		return -EINVAL;

	/* find out the minimum page size supported */
	min_pagesz = 1 << __ffs(domain->pgsize_bitmap);

	/*
	 * both the virtual address and the physical one, as well as
	 * the size of the mapping, must be aligned (at least) to the
	 * size of the smallest page supported by the hardware
	 */
	if (!IS_ALIGNED(iova | paddr | size, min_pagesz)) {
		pr_err("unaligned: iova 0x%lx pa %pa size 0x%zx min_pagesz 0x%x\n",
		       iova, &paddr, size, min_pagesz);
		return -EINVAL;
	}

	pr_debug("map: iova 0x%lx pa %pa size 0x%zx\n", iova, &paddr, size);

	while (size) {
		size_t pgsize = iommu_pgsize(domain, iova | paddr, size);

		pr_debug("mapping: iova 0x%lx pa %pa pgsize 0x%zx\n",
			 iova, &paddr, pgsize);
		ret = ops->map(domain, iova, paddr, pgsize, prot, gfp);

		if (ret)
			break;

		iova += pgsize;
		paddr += pgsize;
		size -= pgsize;
	}

	if (ops->iotlb_sync_map)
		ops->iotlb_sync_map(domain);

	/* unroll mapping in case something went wrong */
	if (ret)
		iommu_unmap(domain, orig_iova, orig_size - size);
	else
		trace_map(orig_iova, orig_paddr, orig_size);

	return ret;
}

int iommu_map(struct iommu_domain *domain, unsigned long iova,
	      phys_addr_t paddr, size_t size, int prot)
{
	might_sleep();
	return __iommu_map(domain, iova, paddr, size, prot, GFP_KERNEL);
}
EXPORT_SYMBOL_GPL(iommu_map);

int iommu_map_atomic(struct iommu_domain *domain, unsigned long iova,
	      phys_addr_t paddr, size_t size, int prot)
{
	return __iommu_map(domain, iova, paddr, size, prot, GFP_ATOMIC);
}
EXPORT_SYMBOL_GPL(iommu_map_atomic);

static size_t __iommu_unmap(struct iommu_domain *domain,
			    unsigned long iova, size_t size,
			    struct iommu_iotlb_gather *iotlb_gather)
{
	const struct iommu_ops *ops = domain->ops;
	size_t unmapped_page, unmapped = 0;
	unsigned long orig_iova = iova;
	unsigned int min_pagesz;

	if (unlikely(ops->unmap == NULL ||
		     domain->pgsize_bitmap == 0UL))
		return 0;

	if (unlikely(!(domain->type & __IOMMU_DOMAIN_PAGING)))
		return 0;

	/* find out the minimum page size supported */
	min_pagesz = 1 << __ffs(domain->pgsize_bitmap);

	/*
	 * The virtual address, as well as the size of the mapping, must be
	 * aligned (at least) to the size of the smallest page supported
	 * by the hardware
	 */
	if (!IS_ALIGNED(iova | size, min_pagesz)) {
		pr_err("unaligned: iova 0x%lx size 0x%zx min_pagesz 0x%x\n",
		       iova, size, min_pagesz);
		return 0;
	}

	pr_debug("unmap this: iova 0x%lx size 0x%zx\n", iova, size);

	/*
	 * Keep iterating until we either unmap 'size' bytes (or more)
	 * or we hit an area that isn't mapped.
	 */
	while (unmapped < size) {
		size_t pgsize = iommu_pgsize(domain, iova, size - unmapped);

		unmapped_page = ops->unmap(domain, iova, pgsize, iotlb_gather);
		if (!unmapped_page)
			break;

		pr_debug("unmapped: iova 0x%lx size 0x%zx\n",
			 iova, unmapped_page);

		iova += unmapped_page;
		unmapped += unmapped_page;
	}

	trace_unmap(orig_iova, size, unmapped);
	return unmapped;
}

size_t iommu_unmap(struct iommu_domain *domain,
		   unsigned long iova, size_t size)
{
	struct iommu_iotlb_gather iotlb_gather;
	size_t ret;

	iommu_iotlb_gather_init(&iotlb_gather);
	ret = __iommu_unmap(domain, iova, size, &iotlb_gather);
	iommu_tlb_sync(domain, &iotlb_gather);

	return ret;
}
EXPORT_SYMBOL_GPL(iommu_unmap);

size_t iommu_unmap_fast(struct iommu_domain *domain,
			unsigned long iova, size_t size,
			struct iommu_iotlb_gather *iotlb_gather)
{
	return __iommu_unmap(domain, iova, size, iotlb_gather);
}
EXPORT_SYMBOL_GPL(iommu_unmap_fast);

size_t __iommu_map_sg(struct iommu_domain *domain, unsigned long iova,
		    struct scatterlist *sg, unsigned int nents, int prot,
		    gfp_t gfp)
{
	size_t len = 0, mapped = 0;
	phys_addr_t start;
	unsigned int i = 0;
	int ret;

	while (i <= nents) {
		phys_addr_t s_phys = sg_phys(sg);

		if (len && s_phys != start + len) {
			ret = __iommu_map(domain, iova + mapped, start,
					len, prot, gfp);

			if (ret)
				goto out_err;

			mapped += len;
			len = 0;
		}

		if (len) {
			len += sg->length;
		} else {
			len = sg->length;
			start = s_phys;
		}

		if (++i < nents)
			sg = sg_next(sg);
	}

	return mapped;

out_err:
	/* undo mappings already done */
	iommu_unmap(domain, iova, mapped);

	return 0;

}

size_t iommu_map_sg(struct iommu_domain *domain, unsigned long iova,
		    struct scatterlist *sg, unsigned int nents, int prot)
{
	might_sleep();
	return __iommu_map_sg(domain, iova, sg, nents, prot, GFP_KERNEL);
}
EXPORT_SYMBOL_GPL(iommu_map_sg);

size_t iommu_map_sg_atomic(struct iommu_domain *domain, unsigned long iova,
		    struct scatterlist *sg, unsigned int nents, int prot)
{
	return __iommu_map_sg(domain, iova, sg, nents, prot, GFP_ATOMIC);
}
EXPORT_SYMBOL_GPL(iommu_map_sg_atomic);

int iommu_domain_window_enable(struct iommu_domain *domain, u32 wnd_nr,
			       phys_addr_t paddr, u64 size, int prot)
{
	if (unlikely(domain->ops->domain_window_enable == NULL))
		return -ENODEV;

	return domain->ops->domain_window_enable(domain, wnd_nr, paddr, size,
						 prot);
}
EXPORT_SYMBOL_GPL(iommu_domain_window_enable);

void iommu_domain_window_disable(struct iommu_domain *domain, u32 wnd_nr)
{
	if (unlikely(domain->ops->domain_window_disable == NULL))
		return;

	return domain->ops->domain_window_disable(domain, wnd_nr);
}
EXPORT_SYMBOL_GPL(iommu_domain_window_disable);

/**
 * report_iommu_fault() - report about an IOMMU fault to the IOMMU framework
 * @domain: the iommu domain where the fault has happened
 * @dev: the device where the fault has happened
 * @iova: the faulting address
 * @flags: mmu fault flags (e.g. IOMMU_FAULT_READ/IOMMU_FAULT_WRITE/...)
 *
 * This function should be called by the low-level IOMMU implementations
 * whenever IOMMU faults happen, to allow high-level users, that are
 * interested in such events, to know about them.
 *
 * This event may be useful for several possible use cases:
 * - mere logging of the event
 * - dynamic TLB/PTE loading
 * - if restarting of the faulting device is required
 *
 * Returns 0 on success and an appropriate error code otherwise (if dynamic
 * PTE/TLB loading will one day be supported, implementations will be able
 * to tell whether it succeeded or not according to this return value).
 *
 * Specifically, -ENOSYS is returned if a fault handler isn't installed
 * (though fault handlers can also return -ENOSYS, in case they want to
 * elicit the default behavior of the IOMMU drivers).
 */
int report_iommu_fault(struct iommu_domain *domain, struct device *dev,
		       unsigned long iova, int flags)
{
	int ret = -ENOSYS;

	/*
	 * if upper layers showed interest and installed a fault handler,
	 * invoke it.
	 */
	if (domain->handler)
		ret = domain->handler(domain, dev, iova, flags,
						domain->handler_token);

	trace_io_page_fault(dev, iova, flags);
	return ret;
}
EXPORT_SYMBOL_GPL(report_iommu_fault);

static int __init iommu_init(void)
{
	iommu_group_kset = kset_create_and_add("iommu_groups",
					       NULL, kernel_kobj);
	BUG_ON(!iommu_group_kset);

	iommu_debugfs_setup();

	return 0;
}
core_initcall(iommu_init);

int iommu_domain_get_attr(struct iommu_domain *domain,
			  enum iommu_attr attr, void *data)
{
	struct iommu_domain_geometry *geometry;
	bool *paging;
	int ret = 0;

	switch (attr) {
	case DOMAIN_ATTR_GEOMETRY:
		geometry  = data;
		*geometry = domain->geometry;

		break;
	case DOMAIN_ATTR_PAGING:
		paging  = data;
		*paging = (domain->pgsize_bitmap != 0UL);
		break;
	default:
		if (!domain->ops->domain_get_attr)
			return -EINVAL;

		ret = domain->ops->domain_get_attr(domain, attr, data);
	}

	return ret;
}
EXPORT_SYMBOL_GPL(iommu_domain_get_attr);

int iommu_domain_set_attr(struct iommu_domain *domain,
			  enum iommu_attr attr, void *data)
{
	int ret = 0;

	switch (attr) {
	default:
		if (domain->ops->domain_set_attr == NULL)
			return -EINVAL;

		ret = domain->ops->domain_set_attr(domain, attr, data);
	}

	return ret;
}
EXPORT_SYMBOL_GPL(iommu_domain_set_attr);

void iommu_get_resv_regions(struct device *dev, struct list_head *list)
{
	const struct iommu_ops *ops = dev->bus->iommu_ops;

	if (ops && ops->get_resv_regions)
		ops->get_resv_regions(dev, list);
}

void iommu_put_resv_regions(struct device *dev, struct list_head *list)
{
	const struct iommu_ops *ops = dev->bus->iommu_ops;

	if (ops && ops->put_resv_regions)
		ops->put_resv_regions(dev, list);
}

/**
 * generic_iommu_put_resv_regions - Reserved region driver helper
 * @dev: device for which to free reserved regions
 * @list: reserved region list for device
 *
 * IOMMU drivers can use this to implement their .put_resv_regions() callback
 * for simple reservations. Memory allocated for each reserved region will be
 * freed. If an IOMMU driver allocates additional resources per region, it is
 * going to have to implement a custom callback.
 */
void generic_iommu_put_resv_regions(struct device *dev, struct list_head *list)
{
	struct iommu_resv_region *entry, *next;

	list_for_each_entry_safe(entry, next, list, list)
		kfree(entry);
}
EXPORT_SYMBOL(generic_iommu_put_resv_regions);

struct iommu_resv_region *iommu_alloc_resv_region(phys_addr_t start,
						  size_t length, int prot,
						  enum iommu_resv_type type)
{
	struct iommu_resv_region *region;

	region = kzalloc(sizeof(*region), GFP_KERNEL);
	if (!region)
		return NULL;

	INIT_LIST_HEAD(&region->list);
	region->start = start;
	region->length = length;
	region->prot = prot;
	region->type = type;
	return region;
}
EXPORT_SYMBOL_GPL(iommu_alloc_resv_region);

static int
request_default_domain_for_dev(struct device *dev, unsigned long type)
{
	struct iommu_domain *domain;
	struct iommu_group *group;
	int ret;

	/* Device must already be in a group before calling this function */
	group = iommu_group_get(dev);
	if (!group)
		return -EINVAL;

	mutex_lock(&group->mutex);

	ret = 0;
	if (group->default_domain && group->default_domain->type == type)
		goto out;

	/* Don't change mappings of existing devices */
	ret = -EBUSY;
	if (iommu_group_device_count(group) != 1)
		goto out;

	ret = -ENOMEM;
	domain = __iommu_domain_alloc(dev->bus, type);
	if (!domain)
		goto out;

	/* Attach the device to the domain */
	ret = __iommu_attach_group(domain, group);
	if (ret) {
		iommu_domain_free(domain);
		goto out;
	}

	/* Make the domain the default for this group */
	if (group->default_domain)
		iommu_domain_free(group->default_domain);
	group->default_domain = domain;

	iommu_group_create_direct_mappings(group, dev);

	dev_info(dev, "Using iommu %s mapping\n",
		 type == IOMMU_DOMAIN_DMA ? "dma" : "direct");

	ret = 0;
out:
	mutex_unlock(&group->mutex);
	iommu_group_put(group);

	return ret;
}

/* Request that a device is direct mapped by the IOMMU */
int iommu_request_dm_for_dev(struct device *dev)
{
	return request_default_domain_for_dev(dev, IOMMU_DOMAIN_IDENTITY);
}

/* Request that a device can't be direct mapped by the IOMMU */
int iommu_request_dma_domain_for_dev(struct device *dev)
{
	return request_default_domain_for_dev(dev, IOMMU_DOMAIN_DMA);
}

void iommu_set_default_passthrough(bool cmd_line)
{
	if (cmd_line)
		iommu_set_cmd_line_dma_api();

	iommu_def_domain_type = IOMMU_DOMAIN_IDENTITY;
}

void iommu_set_default_translated(bool cmd_line)
{
	if (cmd_line)
		iommu_set_cmd_line_dma_api();

	iommu_def_domain_type = IOMMU_DOMAIN_DMA;
}

bool iommu_default_passthrough(void)
{
	return iommu_def_domain_type == IOMMU_DOMAIN_IDENTITY;
}
EXPORT_SYMBOL_GPL(iommu_default_passthrough);

const struct iommu_ops *iommu_ops_from_fwnode(struct fwnode_handle *fwnode)
{
	const struct iommu_ops *ops = NULL;
	struct iommu_device *iommu;

	spin_lock(&iommu_device_lock);
	list_for_each_entry(iommu, &iommu_device_list, list)
		if (iommu->fwnode == fwnode) {
			ops = iommu->ops;
			break;
		}
	spin_unlock(&iommu_device_lock);
	return ops;
}

int iommu_fwspec_init(struct device *dev, struct fwnode_handle *iommu_fwnode,
		      const struct iommu_ops *ops)
{
	struct iommu_fwspec *fwspec = dev_iommu_fwspec_get(dev);

	if (fwspec)
		return ops == fwspec->ops ? 0 : -EINVAL;

	if (!dev_iommu_get(dev))
		return -ENOMEM;

	/* Preallocate for the overwhelmingly common case of 1 ID */
	fwspec = kzalloc(struct_size(fwspec, ids, 1), GFP_KERNEL);
	if (!fwspec)
		return -ENOMEM;

	of_node_get(to_of_node(iommu_fwnode));
	fwspec->iommu_fwnode = iommu_fwnode;
	fwspec->ops = ops;
	dev_iommu_fwspec_set(dev, fwspec);
	return 0;
}
EXPORT_SYMBOL_GPL(iommu_fwspec_init);

void iommu_fwspec_free(struct device *dev)
{
	struct iommu_fwspec *fwspec = dev_iommu_fwspec_get(dev);

	if (fwspec) {
		fwnode_handle_put(fwspec->iommu_fwnode);
		kfree(fwspec);
		dev_iommu_fwspec_set(dev, NULL);
	}
}
EXPORT_SYMBOL_GPL(iommu_fwspec_free);

int iommu_fwspec_add_ids(struct device *dev, u32 *ids, int num_ids)
{
	struct iommu_fwspec *fwspec = dev_iommu_fwspec_get(dev);
	int i, new_num;

	if (!fwspec)
		return -EINVAL;

	new_num = fwspec->num_ids + num_ids;
	if (new_num > 1) {
		fwspec = krealloc(fwspec, struct_size(fwspec, ids, new_num),
				  GFP_KERNEL);
		if (!fwspec)
			return -ENOMEM;

		dev_iommu_fwspec_set(dev, fwspec);
	}

	for (i = 0; i < num_ids; i++)
		fwspec->ids[fwspec->num_ids + i] = ids[i];

	fwspec->num_ids = new_num;
	return 0;
}
EXPORT_SYMBOL_GPL(iommu_fwspec_add_ids);

/*
 * Per device IOMMU features.
 */
bool iommu_dev_has_feature(struct device *dev, enum iommu_dev_features feat)
{
	const struct iommu_ops *ops = dev->bus->iommu_ops;

	if (ops && ops->dev_has_feat)
		return ops->dev_has_feat(dev, feat);

	return false;
}
EXPORT_SYMBOL_GPL(iommu_dev_has_feature);

int iommu_dev_enable_feature(struct device *dev, enum iommu_dev_features feat)
{
	const struct iommu_ops *ops = dev->bus->iommu_ops;

	if (ops && ops->dev_enable_feat)
		return ops->dev_enable_feat(dev, feat);

	return -ENODEV;
}
EXPORT_SYMBOL_GPL(iommu_dev_enable_feature);

/*
 * The device drivers should do the necessary cleanups before calling this.
 * For example, before disabling the aux-domain feature, the device driver
 * should detach all aux-domains. Otherwise, this will return -EBUSY.
 */
int iommu_dev_disable_feature(struct device *dev, enum iommu_dev_features feat)
{
	const struct iommu_ops *ops = dev->bus->iommu_ops;

	if (ops && ops->dev_disable_feat)
		return ops->dev_disable_feat(dev, feat);

	return -EBUSY;
}
EXPORT_SYMBOL_GPL(iommu_dev_disable_feature);

bool iommu_dev_feature_enabled(struct device *dev, enum iommu_dev_features feat)
{
	const struct iommu_ops *ops = dev->bus->iommu_ops;

	if (ops && ops->dev_feat_enabled)
		return ops->dev_feat_enabled(dev, feat);

	return false;
}
EXPORT_SYMBOL_GPL(iommu_dev_feature_enabled);

/*
 * Aux-domain specific attach/detach.
 *
 * Only works if iommu_dev_feature_enabled(dev, IOMMU_DEV_FEAT_AUX) returns
 * true. Also, as long as domains are attached to a device through this
 * interface, any tries to call iommu_attach_device() should fail
 * (iommu_detach_device() can't fail, so we fail when trying to re-attach).
 * This should make us safe against a device being attached to a guest as a
 * whole while there are still pasid users on it (aux and sva).
 */
int iommu_aux_attach_device(struct iommu_domain *domain, struct device *dev)
{
	int ret = -ENODEV;

	if (domain->ops->aux_attach_dev)
		ret = domain->ops->aux_attach_dev(domain, dev);

	if (!ret)
		trace_attach_device_to_domain(dev);

	return ret;
}
EXPORT_SYMBOL_GPL(iommu_aux_attach_device);

void iommu_aux_detach_device(struct iommu_domain *domain, struct device *dev)
{
	if (domain->ops->aux_detach_dev) {
		domain->ops->aux_detach_dev(domain, dev);
		trace_detach_device_from_domain(dev);
	}
}
EXPORT_SYMBOL_GPL(iommu_aux_detach_device);

int iommu_aux_get_pasid(struct iommu_domain *domain, struct device *dev)
{
	int ret = -ENODEV;

	if (domain->ops->aux_get_pasid)
		ret = domain->ops->aux_get_pasid(domain, dev);

	return ret;
}
EXPORT_SYMBOL_GPL(iommu_aux_get_pasid);

/**
 * iommu_sva_bind_device() - Bind a process address space to a device
 * @dev: the device
 * @mm: the mm to bind, caller must hold a reference to it
 *
 * Create a bond between device and address space, allowing the device to access
 * the mm using the returned PASID. If a bond already exists between @device and
 * @mm, it is returned and an additional reference is taken. Caller must call
 * iommu_sva_unbind_device() to release each reference.
 *
 * iommu_dev_enable_feature(dev, IOMMU_DEV_FEAT_SVA) must be called first, to
 * initialize the required SVA features.
 *
 * On error, returns an ERR_PTR value.
 */
struct iommu_sva *
iommu_sva_bind_device(struct device *dev, struct mm_struct *mm, void *drvdata)
{
	struct iommu_group *group;
	struct iommu_sva *handle = ERR_PTR(-EINVAL);
	const struct iommu_ops *ops = dev->bus->iommu_ops;

	if (!ops || !ops->sva_bind)
		return ERR_PTR(-ENODEV);

	group = iommu_group_get(dev);
	if (!group)
		return ERR_PTR(-ENODEV);

	/* Ensure device count and domain don't change while we're binding */
	mutex_lock(&group->mutex);

	/*
	 * To keep things simple, SVA currently doesn't support IOMMU groups
	 * with more than one device. Existing SVA-capable systems are not
	 * affected by the problems that required IOMMU groups (lack of ACS
	 * isolation, device ID aliasing and other hardware issues).
	 */
	if (iommu_group_device_count(group) != 1)
		goto out_unlock;

	handle = ops->sva_bind(dev, mm, drvdata);

out_unlock:
	mutex_unlock(&group->mutex);
	iommu_group_put(group);

	return handle;
}
EXPORT_SYMBOL_GPL(iommu_sva_bind_device);

/**
 * iommu_sva_unbind_device() - Remove a bond created with iommu_sva_bind_device
 * @handle: the handle returned by iommu_sva_bind_device()
 *
 * Put reference to a bond between device and address space. The device should
 * not be issuing any more transaction for this PASID. All outstanding page
 * requests for this PASID must have been flushed to the IOMMU.
 *
 * Returns 0 on success, or an error value
 */
void iommu_sva_unbind_device(struct iommu_sva *handle)
{
	struct iommu_group *group;
	struct device *dev = handle->dev;
	const struct iommu_ops *ops = dev->bus->iommu_ops;

	if (!ops || !ops->sva_unbind)
		return;

	group = iommu_group_get(dev);
	if (!group)
		return;

	mutex_lock(&group->mutex);
	ops->sva_unbind(handle);
	mutex_unlock(&group->mutex);

	iommu_group_put(group);
}
EXPORT_SYMBOL_GPL(iommu_sva_unbind_device);

int iommu_sva_set_ops(struct iommu_sva *handle,
		      const struct iommu_sva_ops *sva_ops)
{
	if (handle->ops && handle->ops != sva_ops)
		return -EEXIST;

	handle->ops = sva_ops;
	return 0;
}
EXPORT_SYMBOL_GPL(iommu_sva_set_ops);

int iommu_sva_get_pasid(struct iommu_sva *handle)
{
	const struct iommu_ops *ops = handle->dev->bus->iommu_ops;

	if (!ops || !ops->sva_get_pasid)
		return IOMMU_PASID_INVALID;

	return ops->sva_get_pasid(handle);
}
EXPORT_SYMBOL_GPL(iommu_sva_get_pasid);<|MERGE_RESOLUTION|>--- conflicted
+++ resolved
@@ -170,10 +170,7 @@
 
 static void dev_iommu_free(struct device *dev)
 {
-<<<<<<< HEAD
-=======
 	iommu_fwspec_free(dev);
->>>>>>> 358c7c61
 	kfree(dev->iommu);
 	dev->iommu = NULL;
 }
