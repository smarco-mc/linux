--- conflicted
+++ resolved
@@ -166,10 +166,7 @@
 		while (test_bit(AF_MBOX_COMMAND_DONE, &ha->flags) == 0) {
 			if (time_after_eq(jiffies, wait_count))
 				break;
-<<<<<<< HEAD
-=======
-
->>>>>>> 56385a12
+
 			/*
 			 * Service the interrupt.
 			 * The ISR will save the mailbox status registers
@@ -274,8 +271,6 @@
 	return status;
 }
 
-<<<<<<< HEAD
-=======
 void qla4xxx_mailbox_premature_completion(struct scsi_qla_host *ha)
 {
 	set_bit(AF_FW_RECOVERY, &ha->flags);
@@ -298,7 +293,6 @@
 	}
 }
 
->>>>>>> 56385a12
 static uint8_t
 qla4xxx_set_ifcb(struct scsi_qla_host *ha, uint32_t *mbox_cmd,
 		 uint32_t *mbox_sts, dma_addr_t init_fw_cb_dma)
