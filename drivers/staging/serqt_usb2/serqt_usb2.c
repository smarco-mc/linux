/*
 * This code was developed for the Quatech USB line for linux, it used
 * much of the code developed by Greg Kroah-Hartman for USB serial devices
 *
 */

#include <linux/errno.h>
#include <linux/init.h>
#include <linux/slab.h>
#include <linux/tty.h>
#include <linux/tty_driver.h>
#include <linux/tty_flip.h>
#include <linux/module.h>
#include <linux/serial.h>
#include <linux/usb.h>
#include <linux/usb/serial.h>
#include <linux/uaccess.h>

/* Version Information */
#define DRIVER_VERSION "v2.14"
#define DRIVER_AUTHOR "Tim Gobeli, Quatech, Inc"
#define DRIVER_DESC "Quatech USB to Serial Driver"

#define	USB_VENDOR_ID_QUATECH			0x061d	/* Quatech VID */
#define QUATECH_SSU200	0xC030	/* SSU200 */
#define QUATECH_DSU100	0xC040	/* DSU100 */
#define QUATECH_DSU200	0xC050	/* DSU200 */
#define QUATECH_QSU100	0xC060	/* QSU100 */
#define QUATECH_QSU200	0xC070	/* QSU200 */
#define QUATECH_ESU100A	0xC080	/* ESU100A */
#define QUATECH_ESU100B	0xC081	/* ESU100B */
#define QUATECH_ESU200A	0xC0A0	/* ESU200A */
#define QUATECH_ESU200B	0xC0A1	/* ESU200B */
#define QUATECH_HSU100A	0xC090	/* HSU100A */
#define QUATECH_HSU100B	0xC091	/* HSU100B */
#define QUATECH_HSU100C	0xC092	/* HSU100C */
#define QUATECH_HSU100D	0xC093	/* HSU100D */
#define QUATECH_HSU200A	0xC0B0	/* HSU200A */
#define QUATECH_HSU200B	0xC0B1	/* HSU200B */
#define QUATECH_HSU200C	0xC0B2	/* HSU200C */
#define QUATECH_HSU200D	0xC0B3	/* HSU200D */

#define QT_SET_GET_DEVICE           0xc2
#define QT_OPEN_CLOSE_CHANNEL       0xca
#define QT_GET_SET_PREBUF_TRIG_LVL  0xcc
#define QT_SET_ATF                  0xcd
#define QT_GET_SET_REGISTER         0xc0
#define QT_GET_SET_UART             0xc1
#define QT_HW_FLOW_CONTROL_MASK     0xc5
#define QT_SW_FLOW_CONTROL_MASK     0xc6
#define QT_SW_FLOW_CONTROL_DISABLE  0xc7
#define QT_BREAK_CONTROL            0xc8

#define USBD_TRANSFER_DIRECTION_IN    0xc0
#define USBD_TRANSFER_DIRECTION_OUT   0x40

#define  MAX_BAUD_RATE              460800
#define  MAX_BAUD_REMAINDER         4608

#define  DIV_LATCH_LS               0x00
#define  XMT_HOLD_REGISTER          0x00
#define  XVR_BUFFER_REGISTER        0x00
#define  DIV_LATCH_MS               0x01
#define  FIFO_CONTROL_REGISTER      0x02
#define  LINE_CONTROL_REGISTER      0x03
#define  MODEM_CONTROL_REGISTER     0x04
#define  LINE_STATUS_REGISTER       0x05
#define  MODEM_STATUS_REGISTER      0x06

#define  SERIAL_MCR_DTR             0x01
#define  SERIAL_MCR_RTS             0x02
#define  SERIAL_MCR_LOOP            0x10

#define  SERIAL_MSR_CTS             0x10
#define  SERIAL_MSR_CD              0x80
#define  SERIAL_MSR_RI              0x40
#define  SERIAL_MSR_DSR             0x20
#define  SERIAL_MSR_MASK            0xf0

#define  SERIAL_8_DATA              0x03
#define  SERIAL_7_DATA              0x02
#define  SERIAL_6_DATA              0x01
#define  SERIAL_5_DATA              0x00

#define  SERIAL_ODD_PARITY          0X08
#define  SERIAL_EVEN_PARITY         0X18
#define  SERIAL_TWO_STOPB           0x04
#define  SERIAL_ONE_STOPB           0x00

#define DEFAULT_DIVISOR  0x30	/* gives 9600 baud rate */
#define DEFAULT_LCR SERIAL_8_DATA	/* 8, none , 1 */

#define FULLPWRBIT          0x00000080
#define NEXT_BOARD_POWER_BIT        0x00000004

#define SERIAL_LSR_OE       0x02
#define SERIAL_LSR_PE       0x04
#define SERIAL_LSR_FE       0x08
#define SERIAL_LSR_BI       0x10

#define  SERIAL_MSR_CTS             0x10
#define  SERIAL_MSR_CD              0x80
#define  SERIAL_MSR_RI              0x40
#define  SERIAL_MSR_DSR             0x20
#define  SERIAL_MSR_MASK            0xf0

#define PREFUFF_LEVEL_CONSERVATIVE  128
#define ATC_DISABLED                0x0

#define RR_BITS             0x03	/* for clearing clock bits */
#define DUPMODE_BITS        0xc0
#define CLKS_X4             0x02

#define LOOPMODE_BITS       0x41	/* LOOP1 = b6, LOOP0 = b0 (PORT B) */
#define ALL_LOOPBACK        0x01
#define MODEM_CTRL          0x40
#define RS232_MODE          0x00

static const struct usb_device_id id_table[] = {
	{USB_DEVICE(USB_VENDOR_ID_QUATECH, QUATECH_SSU200)},
	{USB_DEVICE(USB_VENDOR_ID_QUATECH, QUATECH_DSU100)},
	{USB_DEVICE(USB_VENDOR_ID_QUATECH, QUATECH_DSU200)},
	{USB_DEVICE(USB_VENDOR_ID_QUATECH, QUATECH_QSU100)},
	{USB_DEVICE(USB_VENDOR_ID_QUATECH, QUATECH_QSU200)},
	{USB_DEVICE(USB_VENDOR_ID_QUATECH, QUATECH_ESU100A)},
	{USB_DEVICE(USB_VENDOR_ID_QUATECH, QUATECH_ESU100B)},
	{USB_DEVICE(USB_VENDOR_ID_QUATECH, QUATECH_ESU200A)},
	{USB_DEVICE(USB_VENDOR_ID_QUATECH, QUATECH_ESU200B)},
	{USB_DEVICE(USB_VENDOR_ID_QUATECH, QUATECH_HSU100A)},
	{USB_DEVICE(USB_VENDOR_ID_QUATECH, QUATECH_HSU100B)},
	{USB_DEVICE(USB_VENDOR_ID_QUATECH, QUATECH_HSU100C)},
	{USB_DEVICE(USB_VENDOR_ID_QUATECH, QUATECH_HSU100D)},
	{USB_DEVICE(USB_VENDOR_ID_QUATECH, QUATECH_HSU200A)},
	{USB_DEVICE(USB_VENDOR_ID_QUATECH, QUATECH_HSU200B)},
	{USB_DEVICE(USB_VENDOR_ID_QUATECH, QUATECH_HSU200C)},
	{USB_DEVICE(USB_VENDOR_ID_QUATECH, QUATECH_HSU200D)},
	{}			/* Terminating entry */
};
MODULE_DEVICE_TABLE(usb, id_table);

struct qt_get_device_data {
	__u8 porta;
	__u8 portb;
	__u8 portc;
};

struct qt_open_channel_data {
	__u8 line_status;
	__u8 modem_status;
};

struct quatech_port {
	int port_num;		/* number of the port */
	struct urb *write_urb;	/* write URB for this port */
	struct urb *read_urb;	/* read URB for this port */
	struct urb *int_urb;

	__u8 shadowLCR;		/* last LCR value received */
	__u8 shadowMCR;		/* last MCR value received */
	__u8 shadowMSR;		/* last MSR value received */
	__u8 shadowLSR;		/* last LSR value received */
	char open_ports;

	/* Used for TIOCMIWAIT */
	wait_queue_head_t msr_wait;
	char prev_status, diff_status;

	wait_queue_head_t wait;

	struct async_icount icount;

	struct usb_serial_port *port;	/* owner of this object */
	struct qt_get_device_data DeviceData;
	struct mutex lock;
	bool read_urb_busy;
	int RxHolding;
	int ReadBulkStopped;
	char closePending;
};

static int port_paranoia_check(struct usb_serial_port *port,
			       const char *function)
{
	if (!port) {
		pr_debug("%s - port == NULL", function);
		return -1;
	}
	if (!port->serial) {
		pr_debug("%s - port->serial == NULL\n", function);
		return -1;
	}

	return 0;
}

static int serial_paranoia_check(struct usb_serial *serial,
				 const char *function)
{
	if (!serial) {
		pr_debug("%s - serial == NULL\n", function);
		return -1;
	}

	if (!serial->type) {
		pr_debug("%s - serial->type == NULL!", function);
		return -1;
	}

	return 0;
}

static inline struct quatech_port *qt_get_port_private(struct usb_serial_port
						       *port)
{
	return (struct quatech_port *)usb_get_serial_port_data(port);
}

static inline void qt_set_port_private(struct usb_serial_port *port,
				       struct quatech_port *data)
{
	usb_set_serial_port_data(port, (void *)data);
}

static struct usb_serial *get_usb_serial(struct usb_serial_port *port,
					 const char *function)
{
	/* if no port was specified, or it fails a paranoia check */
	if (!port ||
	    port_paranoia_check(port, function) ||
	    serial_paranoia_check(port->serial, function)) {
		/*
		 * then say that we dont have a valid usb_serial thing,
		 * which will end up genrating -ENODEV return values
		 */
		return NULL;
	}

	return port->serial;
}

static void ProcessLineStatus(struct quatech_port *qt_port,
			      unsigned char line_status)
{

	qt_port->shadowLSR =
	    line_status & (SERIAL_LSR_OE | SERIAL_LSR_PE | SERIAL_LSR_FE |
			   SERIAL_LSR_BI);
}

static void ProcessModemStatus(struct quatech_port *qt_port,
			       unsigned char modem_status)
{

	qt_port->shadowMSR = modem_status;
	wake_up_interruptible(&qt_port->wait);
}

static void ProcessRxChar(struct tty_struct *tty, struct usb_serial_port *port,
						unsigned char data)
{
	struct urb *urb = port->read_urb;
	if (urb->actual_length)
		tty_insert_flip_char(tty, data, TTY_NORMAL);
}

static void qt_write_bulk_callback(struct urb *urb)
{
	struct tty_struct *tty;
	int status;
	struct quatech_port *quatech_port;

	status = urb->status;

	if (status) {
		dev_dbg(&urb->dev->dev, "nonzero write bulk status received:%d\n", status);
		return;
	}

	quatech_port = urb->context;

	tty = tty_port_tty_get(&quatech_port->port->port);

	if (tty)
		tty_wakeup(tty);
	tty_kref_put(tty);
}

static void qt_interrupt_callback(struct urb *urb)
{
	/* FIXME */
}

static void qt_read_bulk_callback(struct urb *urb)
{

	struct usb_serial_port *port = urb->context;
	struct usb_serial *serial = get_usb_serial(port, __func__);
	struct quatech_port *qt_port = qt_get_port_private(port);
	unsigned char *data;
	struct tty_struct *tty;
	unsigned int index;
	unsigned int RxCount;
	int i, result;
	int flag, flag_data;

	if (urb->status) {
		qt_port->ReadBulkStopped = 1;
		dev_dbg(&urb->dev->dev, "%s - nonzero write bulk status received: %d\n",
			__func__, urb->status);
		return;
	}

	tty = tty_port_tty_get(&port->port);
	if (!tty)
		return;

	data = urb->transfer_buffer;

	RxCount = urb->actual_length;

	/* index = MINOR(port->tty->device) - serial->minor; */
	index = tty->index - serial->minor;

	dev_dbg(&port->dev, "%s - port->RxHolding = %d\n", __func__, qt_port->RxHolding);

	if (port_paranoia_check(port, __func__) != 0) {
		qt_port->ReadBulkStopped = 1;
		goto exit;
	}

	if (!serial)
		goto exit;

	if (qt_port->closePending == 1) {
		/* Were closing , stop reading */
		dev_dbg(&port->dev, "%s - (qt_port->closepending == 1\n", __func__);
		qt_port->ReadBulkStopped = 1;
		goto exit;
	}

	/*
	 * RxHolding is asserted by throttle, if we assert it, we're not
	 * receiving any more characters and let the box handle the flow
	 * control
	 */
	if (qt_port->RxHolding == 1) {
		qt_port->ReadBulkStopped = 1;
		goto exit;
	}

	if (urb->status) {
		qt_port->ReadBulkStopped = 1;

		dev_dbg(&port->dev, "%s - nonzero read bulk status received: %d\n",
			__func__, urb->status);
		goto exit;
	}

	if (RxCount) {
		flag_data = 0;
		for (i = 0; i < RxCount; ++i) {
			/* Look ahead code here */
			if ((i <= (RxCount - 3)) && (data[i] == 0x1b)
			    && (data[i + 1] == 0x1b)) {
				flag = 0;
				switch (data[i + 2]) {
				case 0x00:
					/* line status change 4th byte must follow */
					if (i > (RxCount - 4)) {
						dev_dbg(&port->dev, "Illegal escape seuences in received data\n");
						break;
					}
					ProcessLineStatus(qt_port, data[i + 3]);
					i += 3;
					flag = 1;
					break;

				case 0x01:
					/* Modem status status change 4th byte must follow */
					dev_dbg(&port->dev, "Modem status status.\n");
					if (i > (RxCount - 4)) {
						dev_dbg(&port->dev, "Illegal escape sequences in received data\n");
						break;
					}
					ProcessModemStatus(qt_port,
							   data[i + 3]);
					i += 3;
					flag = 1;
					break;
				case 0xff:
					dev_dbg(&port->dev, "No status sequence.\n");

					if (tty) {
						ProcessRxChar(tty, port, data[i]);
						ProcessRxChar(tty, port, data[i + 1]);
					}
					i += 2;
					break;
				}
				if (flag == 1)
					continue;
			}

			if (tty && urb->actual_length)
				tty_insert_flip_char(tty, data[i], TTY_NORMAL);

		}
		tty_flip_buffer_push(tty);
	}

	/* Continue trying to always read  */
	usb_fill_bulk_urb(port->read_urb, serial->dev,
			  usb_rcvbulkpipe(serial->dev,
					  port->bulk_in_endpointAddress),
			  port->read_urb->transfer_buffer,
			  port->read_urb->transfer_buffer_length,
			  qt_read_bulk_callback, port);
	result = usb_submit_urb(port->read_urb, GFP_ATOMIC);
	if (result)
		dev_dbg(&port->dev, "%s - failed resubmitting read urb, error %d",
			__func__, result);
	else {
		if (RxCount) {
			tty_flip_buffer_push(tty);
			tty_schedule_flip(tty);
		}
	}

	schedule_work(&port->work);
exit:
	tty_kref_put(tty);
}

/*
 * qt_get_device
 *   Issue a GET_DEVICE vendor-specific request on the default control pipe If
 *   successful, fills in the qt_get_device_data structure pointed to by
 *   device_data, otherwise return a negative error number of the problem.
 */

static int qt_get_device(struct usb_serial *serial,
			 struct qt_get_device_data *device_data)
{
	int result;
	unsigned char *transfer_buffer;

	transfer_buffer =
	    kmalloc(sizeof(struct qt_get_device_data), GFP_KERNEL);
	if (!transfer_buffer)
		return -ENOMEM;

	result = usb_control_msg(serial->dev, usb_rcvctrlpipe(serial->dev, 0),
				 QT_SET_GET_DEVICE, 0xc0, 0, 0,
				 transfer_buffer,
				 sizeof(struct qt_get_device_data), 300);
	if (result > 0)
		memcpy(device_data, transfer_buffer,
		       sizeof(struct qt_get_device_data));
	kfree(transfer_buffer);

	return result;
}

/****************************************************************************
 *  BoxSetPrebufferLevel
   TELLS BOX WHEN TO ASSERT FLOW CONTROL
 ****************************************************************************/
static int BoxSetPrebufferLevel(struct usb_serial *serial)
{
	int result;
	__u16 buffer_length;

	buffer_length = PREFUFF_LEVEL_CONSERVATIVE;
	result = usb_control_msg(serial->dev, usb_sndctrlpipe(serial->dev, 0),
				 QT_GET_SET_PREBUF_TRIG_LVL, 0x40,
				 buffer_length, 0, NULL, 0, 300);
	return result;
}

/****************************************************************************
 *  BoxSetATC
   TELLS BOX WHEN TO ASSERT automatic transmitter control
   ****************************************************************************/
static int BoxSetATC(struct usb_serial *serial, __u16 n_Mode)
{
	int result;
	__u16 buffer_length;

	buffer_length = PREFUFF_LEVEL_CONSERVATIVE;

	result =
	    usb_control_msg(serial->dev, usb_sndctrlpipe(serial->dev, 0),
			    QT_SET_ATF, 0x40, n_Mode, 0, NULL, 0, 300);

	return result;
}

/**
 * qt_set_device
 *   Issue a SET_DEVICE vendor-specific request on the default control pipe If
 *   successful returns the number of bytes written, otherwise it returns a
 *   negative error number of the problem.
 */
static int qt_set_device(struct usb_serial *serial,
			 struct qt_get_device_data *device_data)
{
	int result;
	__u16 length;
	__u16 PortSettings;

	PortSettings = ((__u16) (device_data->portb));
	PortSettings = (PortSettings << 8);
	PortSettings += ((__u16) (device_data->porta));

	length = sizeof(struct qt_get_device_data);

	result = usb_control_msg(serial->dev, usb_sndctrlpipe(serial->dev, 0),
				 QT_SET_GET_DEVICE, 0x40, PortSettings,
				 0, NULL, 0, 300);
	return result;
}

static int qt_open_channel(struct usb_serial *serial, __u16 Uart_Number,
			   struct qt_open_channel_data *pDeviceData)
{
	int result;

	result = usb_control_msg(serial->dev, usb_rcvctrlpipe(serial->dev, 0),
				 QT_OPEN_CLOSE_CHANNEL,
				 USBD_TRANSFER_DIRECTION_IN, 1, Uart_Number,
				 pDeviceData,
				 sizeof(struct qt_open_channel_data), 300);

	return result;

}

static int qt_close_channel(struct usb_serial *serial, __u16 Uart_Number)
{
	int result;

	result = usb_control_msg(serial->dev, usb_rcvctrlpipe(serial->dev, 0),
				 QT_OPEN_CLOSE_CHANNEL,
				 USBD_TRANSFER_DIRECTION_OUT, 0, Uart_Number,
				 NULL, 0, 300);

	return result;

}

/****************************************************************************
* BoxGetRegister
*	issuse a GET_REGISTER vendor-spcific request on the default control pipe
*	If successful, fills in the  pValue with the register value asked for
****************************************************************************/
static int BoxGetRegister(struct usb_serial *serial, unsigned short Uart_Number,
			  unsigned short Register_Num, __u8 *pValue)
{
	int result;
	__u16 current_length;

	current_length = sizeof(struct qt_get_device_data);

	result =
	    usb_control_msg(serial->dev, usb_rcvctrlpipe(serial->dev, 0),
			    QT_GET_SET_REGISTER, 0xC0, Register_Num,
			    Uart_Number, (void *)pValue, sizeof(*pValue), 300);

	return result;
}

/****************************************************************************
* BoxSetRegister
*	issuse a GET_REGISTER vendor-spcific request on the default control pipe
*	If successful, fills in the  pValue with the register value asked for
****************************************************************************/
static int BoxSetRegister(struct usb_serial *serial, unsigned short Uart_Number,
			  unsigned short Register_Num, unsigned short Value)
{
	int result;
	unsigned short RegAndByte;

	RegAndByte = Value;
	RegAndByte = RegAndByte << 8;
	RegAndByte = RegAndByte + Register_Num;

/*
	result = usb_control_msg(serial->dev, usb_sndctrlpipe(serial->dev, 0),
				 QT_GET_SET_REGISTER, 0xC0, Register_Num,
				 Uart_Number, NULL, 0, 300);
*/

	result =
	    usb_control_msg(serial->dev, usb_sndctrlpipe(serial->dev, 0),
			    QT_GET_SET_REGISTER, 0x40, RegAndByte, Uart_Number,
			    NULL, 0, 300);

	return result;
}

/*
 * qt_setuart
 * issues a SET_UART vendor-specific request on the default control pipe
 * If successful sets baud rate divisor and LCR value
 */
static int qt_setuart(struct usb_serial *serial, unsigned short Uart_Number,
		      unsigned short default_divisor, unsigned char default_LCR)
{
	int result;
	unsigned short UartNumandLCR;

	UartNumandLCR = (default_LCR << 8) + Uart_Number;

	result =
	    usb_control_msg(serial->dev, usb_sndctrlpipe(serial->dev, 0),
			    QT_GET_SET_UART, 0x40, default_divisor,
			    UartNumandLCR, NULL, 0, 300);

	return result;
}

static int BoxSetHW_FlowCtrl(struct usb_serial *serial, unsigned int index,
			     int bSet)
{
	__u8 mcr = 0;
	__u8 msr = 0, MOUT_Value = 0;
	unsigned int status;

	if (bSet == 1) {
		/* flow control, box will clear RTS line to prevent remote */
		mcr = SERIAL_MCR_RTS;
	} /* device from xmitting more chars */
	else {
		/* no flow control to remote device */
		mcr = 0;

	}
	MOUT_Value = mcr << 8;

	if (bSet == 1) {
		/* flow control, box will inhibit xmit data if CTS line is
		 * asserted */
		msr = SERIAL_MSR_CTS;
	} else {
		/* Box will not inhimbe xmit data due to CTS line */
		msr = 0;
	}
	MOUT_Value |= msr;

	status =
	    usb_control_msg(serial->dev, usb_sndctrlpipe(serial->dev, 0),
			    QT_HW_FLOW_CONTROL_MASK, 0x40, MOUT_Value,
			    index, NULL, 0, 300);
	return status;

}

static int BoxSetSW_FlowCtrl(struct usb_serial *serial, __u16 index,
			     unsigned char stop_char, unsigned char start_char)
{
	__u16 nSWflowout;
	int result;

	nSWflowout = start_char << 8;
	nSWflowout = (unsigned short)stop_char;

	result =
	    usb_control_msg(serial->dev, usb_sndctrlpipe(serial->dev, 0),
			    QT_SW_FLOW_CONTROL_MASK, 0x40, nSWflowout,
			    index, NULL, 0, 300);
	return result;

}

static int BoxDisable_SW_FlowCtrl(struct usb_serial *serial, __u16 index)
{
	int result;

	result =
	    usb_control_msg(serial->dev, usb_sndctrlpipe(serial->dev, 0),
			    QT_SW_FLOW_CONTROL_DISABLE, 0x40, 0, index,
			    NULL, 0, 300);
	return result;

}

static int qt_startup(struct usb_serial *serial)
{
	struct device *dev = &serial->dev->dev;
	struct usb_serial_port *port;
	struct quatech_port *qt_port;
	struct qt_get_device_data DeviceData;
	int i;
	int status;

	/* Now setup per port private data */
	for (i = 0; i < serial->num_ports; i++) {
		port = serial->port[i];
		qt_port = kzalloc(sizeof(*qt_port), GFP_KERNEL);
		if (!qt_port) {
<<<<<<< HEAD
			dbg("%s: kzalloc for quatech_port (%d) failed!.",
			    __func__, i);
=======
>>>>>>> 70c048a2
			for (--i; i >= 0; i--) {
				port = serial->port[i];
				kfree(usb_get_serial_port_data(port));
				usb_set_serial_port_data(port, NULL);
			}
			return -ENOMEM;
		}
		mutex_init(&qt_port->lock);

		usb_set_serial_port_data(port, qt_port);

	}

	status = qt_get_device(serial, &DeviceData);
	if (status < 0)
		goto startup_error;

	dev_dbg(dev, "DeviceData.portb = 0x%x\n", DeviceData.portb);

	DeviceData.portb &= ~FULLPWRBIT;
	dev_dbg(dev, "Changing DeviceData.portb to 0x%x\n", DeviceData.portb);

	status = qt_set_device(serial, &DeviceData);
	if (status < 0) {
		dev_dbg(dev, "qt_set_device failed\n");
		goto startup_error;
	}

	status = qt_get_device(serial, &DeviceData);
	if (status < 0) {
		dev_dbg(dev, "qt_get_device failed\n");
		goto startup_error;
	}

	switch (serial->dev->descriptor.idProduct) {
	case QUATECH_DSU100:
	case QUATECH_QSU100:
	case QUATECH_ESU100A:
	case QUATECH_ESU100B:
	case QUATECH_HSU100A:
	case QUATECH_HSU100B:
	case QUATECH_HSU100C:
	case QUATECH_HSU100D:
		DeviceData.porta &= ~(RR_BITS | DUPMODE_BITS);
		DeviceData.porta |= CLKS_X4;
		DeviceData.portb &= ~(LOOPMODE_BITS);
		DeviceData.portb |= RS232_MODE;
		break;

	case QUATECH_SSU200:
	case QUATECH_DSU200:
	case QUATECH_QSU200:
	case QUATECH_ESU200A:
	case QUATECH_ESU200B:
	case QUATECH_HSU200A:
	case QUATECH_HSU200B:
	case QUATECH_HSU200C:
	case QUATECH_HSU200D:
		DeviceData.porta &= ~(RR_BITS | DUPMODE_BITS);
		DeviceData.porta |= CLKS_X4;
		DeviceData.portb &= ~(LOOPMODE_BITS);
		DeviceData.portb |= ALL_LOOPBACK;
		break;
	default:
		DeviceData.porta &= ~(RR_BITS | DUPMODE_BITS);
		DeviceData.porta |= CLKS_X4;
		DeviceData.portb &= ~(LOOPMODE_BITS);
		DeviceData.portb |= RS232_MODE;
		break;

	}

	status = BoxSetPrebufferLevel(serial);	/* sets to default value */
	if (status < 0) {
		dev_dbg(dev, "BoxSetPrebufferLevel failed\n");
		goto startup_error;
	}

	status = BoxSetATC(serial, ATC_DISABLED);
	if (status < 0) {
		dev_dbg(dev, "BoxSetATC failed\n");
		goto startup_error;
	}

	dev_dbg(dev, "DeviceData.portb = 0x%x\n", DeviceData.portb);

	DeviceData.portb |= NEXT_BOARD_POWER_BIT;
	dev_dbg(dev, "Changing DeviceData.portb to 0x%x\n", DeviceData.portb);

	status = qt_set_device(serial, &DeviceData);
	if (status < 0) {
		dev_dbg(dev, "qt_set_device failed\n");
		goto startup_error;
	}

	return 0;

startup_error:
	for (i = 0; i < serial->num_ports; i++) {
		port = serial->port[i];
		qt_port = qt_get_port_private(port);
		kfree(qt_port);
		usb_set_serial_port_data(port, NULL);
	}

	return -EIO;
}

static void qt_release(struct usb_serial *serial)
{
	struct usb_serial_port *port;
	struct quatech_port *qt_port;
	int i;

	for (i = 0; i < serial->num_ports; i++) {
		port = serial->port[i];
		if (!port)
			continue;

		qt_port = usb_get_serial_port_data(port);
		kfree(qt_port);
		usb_set_serial_port_data(port, NULL);
	}

}

static int qt_open(struct tty_struct *tty,
		   struct usb_serial_port *port)
{
	struct usb_serial *serial;
	struct quatech_port *quatech_port;
	struct quatech_port *port0;
	struct qt_open_channel_data ChannelData;

	int result;

	if (port_paranoia_check(port, __func__))
		return -ENODEV;

	serial = port->serial;

	if (serial_paranoia_check(serial, __func__))
		return -ENODEV;

	quatech_port = qt_get_port_private(port);
	port0 = qt_get_port_private(serial->port[0]);

	if (quatech_port == NULL || port0 == NULL)
		return -ENODEV;

	usb_clear_halt(serial->dev, port->write_urb->pipe);
	usb_clear_halt(serial->dev, port->read_urb->pipe);
	port0->open_ports++;

	result = qt_get_device(serial, &port0->DeviceData);

	/* Port specific setups */
	result = qt_open_channel(serial, port->number, &ChannelData);
	if (result < 0) {
		dev_dbg(&port->dev, "qt_open_channel failed\n");
		return result;
	}
	dev_dbg(&port->dev, "qt_open_channel completed.\n");

/* FIXME: are these needed?  Does it even do anything useful? */
	quatech_port->shadowLSR = ChannelData.line_status &
	    (SERIAL_LSR_OE | SERIAL_LSR_PE | SERIAL_LSR_FE | SERIAL_LSR_BI);

	quatech_port->shadowMSR = ChannelData.modem_status &
	    (SERIAL_MSR_CTS | SERIAL_MSR_DSR | SERIAL_MSR_RI | SERIAL_MSR_CD);

	/* Set Baud rate to default and turn off (default)flow control here */
	result = qt_setuart(serial, port->number, DEFAULT_DIVISOR, DEFAULT_LCR);
	if (result < 0) {
		dev_dbg(&port->dev, "qt_setuart failed\n");
		return result;
	}
	dev_dbg(&port->dev, "qt_setuart completed.\n");

	/*
	 * Put this here to make it responsive to stty and defaults set by
	 * the tty layer
	 */

	/*  Check to see if we've set up our endpoint info yet */
	if (port0->open_ports == 1) {
		if (serial->port[0]->interrupt_in_buffer == NULL) {
			/* set up interrupt urb */
			usb_fill_int_urb(serial->port[0]->interrupt_in_urb,
					 serial->dev,
					 usb_rcvintpipe(serial->dev,
							serial->port[0]->interrupt_in_endpointAddress),
					 serial->port[0]->interrupt_in_buffer,
					 serial->port[0]->
					 interrupt_in_urb->transfer_buffer_length,
					 qt_interrupt_callback, serial,
					 serial->port[0]->
					 interrupt_in_urb->interval);

			result =
			    usb_submit_urb(serial->port[0]->interrupt_in_urb,
					   GFP_KERNEL);
			if (result) {
				dev_err(&port->dev,
					"%s - Error %d submitting "
					"interrupt urb\n", __func__, result);
			}

		}

	}

	dev_dbg(&port->dev, "port number is %d\n", port->number);
	dev_dbg(&port->dev, "serial number is %d\n", port->serial->minor);
	dev_dbg(&port->dev, "Bulkin endpoint is %d\n", port->bulk_in_endpointAddress);
	dev_dbg(&port->dev, "BulkOut endpoint is %d\n", port->bulk_out_endpointAddress);
	dev_dbg(&port->dev, "Interrupt endpoint is %d\n", port->interrupt_in_endpointAddress);
	dev_dbg(&port->dev, "port's number in the device is %d\n", quatech_port->port_num);
	quatech_port->read_urb = port->read_urb;

	/* set up our bulk in urb */

	usb_fill_bulk_urb(quatech_port->read_urb,
			  serial->dev,
			  usb_rcvbulkpipe(serial->dev,
					  port->bulk_in_endpointAddress),
			  port->bulk_in_buffer,
			  quatech_port->read_urb->transfer_buffer_length,
			  qt_read_bulk_callback, quatech_port);

	dev_dbg(&port->dev, "qt_open: bulkin endpoint is %d\n", port->bulk_in_endpointAddress);
	quatech_port->read_urb_busy = true;
	result = usb_submit_urb(quatech_port->read_urb, GFP_KERNEL);
	if (result) {
		dev_err(&port->dev,
			"%s - Error %d submitting control urb\n",
			__func__, result);
		quatech_port->read_urb_busy = false;
	}

	/* initialize our wait queues */
	init_waitqueue_head(&quatech_port->wait);
	init_waitqueue_head(&quatech_port->msr_wait);

	/* initialize our icount structure */
	memset(&(quatech_port->icount), 0x00, sizeof(quatech_port->icount));

	return 0;

}

static int qt_chars_in_buffer(struct tty_struct *tty)
{
	struct usb_serial_port *port = tty->driver_data;
	struct usb_serial *serial;
	int chars = 0;

	serial = get_usb_serial(port, __func__);

	if (serial->num_bulk_out) {
		if (port->write_urb->status == -EINPROGRESS)
			chars = port->write_urb->transfer_buffer_length;
	}

	return chars;
}

static void qt_block_until_empty(struct tty_struct *tty,
				 struct quatech_port *qt_port)
{
	int timeout = HZ / 10;
	int wait = 30;
	int count;

	while (1) {

		count = qt_chars_in_buffer(tty);

		if (count <= 0)
			return;

		interruptible_sleep_on_timeout(&qt_port->wait, timeout);

		wait--;
		if (wait == 0) {
			dev_dbg(&qt_port->port->dev, "%s - TIMEOUT", __func__);
			return;
		} else {
			wait = 30;
		}
	}
}

static void qt_close(struct usb_serial_port *port)
{
	struct usb_serial *serial = port->serial;
	struct quatech_port *qt_port;
	struct quatech_port *port0;
	struct tty_struct *tty;
	int status;
	unsigned int index;
	status = 0;

	tty = tty_port_tty_get(&port->port);
	index = tty->index - serial->minor;

	qt_port = qt_get_port_private(port);
	port0 = qt_get_port_private(serial->port[0]);

	/* shutdown any bulk reads that might be going on */
	if (serial->num_bulk_out)
		usb_unlink_urb(port->write_urb);
	if (serial->num_bulk_in)
		usb_unlink_urb(port->read_urb);

	/* wait up to for transmitter to empty */
	if (serial->dev)
		qt_block_until_empty(tty, qt_port);
	tty_kref_put(tty);

	/* Close uart channel */
	status = qt_close_channel(serial, index);
	if (status < 0)
		dev_dbg(&port->dev, "%s - port %d qt_close_channel failed.\n", __func__, port->number);

	port0->open_ports--;

	dev_dbg(&port->dev, "qt_num_open_ports in close%d:in port%d\n", port0->open_ports, port->number);

	if (port0->open_ports == 0) {
		if (serial->port[0]->interrupt_in_urb) {
			dev_dbg(&port->dev, "%s", "Shutdown interrupt_in_urb\n");
			usb_kill_urb(serial->port[0]->interrupt_in_urb);
		}

	}

	if (qt_port->write_urb) {
		/* if this urb had a transfer buffer already (old tx) free it */
		kfree(qt_port->write_urb->transfer_buffer);
		usb_free_urb(qt_port->write_urb);
	}

}

static int qt_write(struct tty_struct *tty, struct usb_serial_port *port,
		    const unsigned char *buf, int count)
{
	int result;
	struct usb_serial *serial = get_usb_serial(port, __func__);

	if (serial == NULL)
		return -ENODEV;

	if (count == 0) {
		dev_dbg(&port->dev, "%s - write request of 0 bytes\n", __func__);
		return 0;
	}

	/* only do something if we have a bulk out endpoint */
	if (serial->num_bulk_out) {
		if (port->write_urb->status == -EINPROGRESS) {
			dev_dbg(&port->dev, "%s - already writing\n", __func__);
			return 0;
		}

		count =
		    (count > port->bulk_out_size) ? port->bulk_out_size : count;
		memcpy(port->write_urb->transfer_buffer, buf, count);

		/* set up our urb */

		usb_fill_bulk_urb(port->write_urb, serial->dev,
				  usb_sndbulkpipe(serial->dev,
						  port->
						  bulk_out_endpointAddress),
				  port->write_urb->transfer_buffer, count,
				  qt_write_bulk_callback, port);

		/* send the data out the bulk port */
		result = usb_submit_urb(port->write_urb, GFP_ATOMIC);
		if (result)
			dev_dbg(&port->dev, "%s - failed submitting write urb, error %d\n",
				__func__, result);
		else
			result = count;

		return result;
	}

	/* no bulk out, so return 0 bytes written */
	return 0;
}

static int qt_write_room(struct tty_struct *tty)
{
	struct usb_serial_port *port = tty->driver_data;
	struct usb_serial *serial;
	struct quatech_port *qt_port;

	int retval = -EINVAL;

	if (port_paranoia_check(port, __func__))
		return -1;

	serial = get_usb_serial(port, __func__);

	if (!serial)
		return -ENODEV;

	qt_port = qt_get_port_private(port);

	mutex_lock(&qt_port->lock);

	if (serial->num_bulk_out) {
		if (port->write_urb->status != -EINPROGRESS)
			retval = port->bulk_out_size;
	}

	mutex_unlock(&qt_port->lock);
	return retval;

}

static int qt_ioctl(struct tty_struct *tty,
		    unsigned int cmd, unsigned long arg)
{
	struct usb_serial_port *port = tty->driver_data;
	struct quatech_port *qt_port = qt_get_port_private(port);
	struct usb_serial *serial = get_usb_serial(port, __func__);
	unsigned int index;

	dev_dbg(&port->dev, "%s cmd 0x%04x\n", __func__, cmd);

	index = tty->index - serial->minor;

	if (cmd == TIOCMIWAIT) {
		while (qt_port != NULL) {
			interruptible_sleep_on(&qt_port->msr_wait);
			if (signal_pending(current))
				return -ERESTARTSYS;
			else {
				char diff = qt_port->diff_status;

				if (diff == 0)
					return -EIO;	/* no change => error */

				/* Consume all events */
				qt_port->diff_status = 0;

				if (((arg & TIOCM_RNG)
				     && (diff & SERIAL_MSR_RI))
				    || ((arg & TIOCM_DSR)
					&& (diff & SERIAL_MSR_DSR))
				    || ((arg & TIOCM_CD)
					&& (diff & SERIAL_MSR_CD))
				    || ((arg & TIOCM_CTS)
					&& (diff & SERIAL_MSR_CTS))) {
					return 0;
				}
			}
		}
		return 0;
	}

	dev_dbg(&port->dev, "%s -No ioctl for that one.  port = %d\n", __func__, port->number);
	return -ENOIOCTLCMD;
}

static void qt_set_termios(struct tty_struct *tty,
			   struct usb_serial_port *port,
			   struct ktermios *old_termios)
{
	struct ktermios *termios = &tty->termios;
	unsigned char new_LCR = 0;
	unsigned int cflag = termios->c_cflag;
	unsigned int index;
	int baud, divisor, remainder;
	int status;

	index = tty->index - port->serial->minor;

	switch (cflag & CSIZE) {
	case CS5:
		new_LCR |= SERIAL_5_DATA;
		break;
	case CS6:
		new_LCR |= SERIAL_6_DATA;
		break;
	case CS7:
		new_LCR |= SERIAL_7_DATA;
		break;
	default:
		termios->c_cflag &= ~CSIZE;
		termios->c_cflag |= CS8;
	case CS8:
		new_LCR |= SERIAL_8_DATA;
		break;
	}

	/* Parity stuff */
	if (cflag & PARENB) {
		if (cflag & PARODD)
			new_LCR |= SERIAL_ODD_PARITY;
		else
			new_LCR |= SERIAL_EVEN_PARITY;
	}
	if (cflag & CSTOPB)
		new_LCR |= SERIAL_TWO_STOPB;
	else
		new_LCR |= SERIAL_ONE_STOPB;

	dev_dbg(&port->dev, "%s - 4\n", __func__);

	/* Thats the LCR stuff, go ahead and set it */
	baud = tty_get_baud_rate(tty);
	if (!baud)
		/* pick a default, any default... */
		baud = 9600;

	dev_dbg(&port->dev, "%s - got baud = %d\n", __func__, baud);

	divisor = MAX_BAUD_RATE / baud;
	remainder = MAX_BAUD_RATE % baud;
	/* Round to nearest divisor */
	if (((remainder * 2) >= baud) && (baud != 110))
		divisor++;

	/*
	 * Set Baud rate to default and turn off (default)flow control here
	 */
	status =
	    qt_setuart(port->serial, index, (unsigned short)divisor, new_LCR);
	if (status < 0) {
		dev_dbg(&port->dev, "qt_setuart failed\n");
		return;
	}

	/* Now determine flow control */
	if (cflag & CRTSCTS) {
		dev_dbg(&port->dev, "%s - Enabling HW flow control port %d\n", __func__, port->number);

		/* Enable RTS/CTS flow control */
		status = BoxSetHW_FlowCtrl(port->serial, index, 1);

		if (status < 0) {
			dev_dbg(&port->dev, "BoxSetHW_FlowCtrl failed\n");
			return;
		}
	} else {
		/* Disable RTS/CTS flow control */
		dev_dbg(&port->dev, "%s - disabling HW flow control port %d\n", __func__, port->number);

		status = BoxSetHW_FlowCtrl(port->serial, index, 0);
		if (status < 0) {
			dev_dbg(&port->dev, "BoxSetHW_FlowCtrl failed\n");
			return;
		}

	}

	/* if we are implementing XON/XOFF, set the start and stop character in
	 * the device */
	if (I_IXOFF(tty) || I_IXON(tty)) {
		unsigned char stop_char = STOP_CHAR(tty);
		unsigned char start_char = START_CHAR(tty);
		status =
		    BoxSetSW_FlowCtrl(port->serial, index, stop_char,
				      start_char);
		if (status < 0)
			dev_dbg(&port->dev, "BoxSetSW_FlowCtrl (enabled) failed\n");

	} else {
		/* disable SW flow control */
		status = BoxDisable_SW_FlowCtrl(port->serial, index);
		if (status < 0)
			dev_dbg(&port->dev, "BoxSetSW_FlowCtrl (diabling) failed\n");

	}
	termios->c_cflag &= ~CMSPAR;
	/* FIXME: Error cases should be returning the actual bits changed only */
}

static void qt_break(struct tty_struct *tty, int break_state)
{
	struct usb_serial_port *port = tty->driver_data;
	struct usb_serial *serial = get_usb_serial(port, __func__);
	struct quatech_port *qt_port;
	u16 index, onoff;
	unsigned int result;

	index = tty->index - serial->minor;

	qt_port = qt_get_port_private(port);

	if (break_state == -1)
		onoff = 1;
	else
		onoff = 0;

	mutex_lock(&qt_port->lock);

	result =
	    usb_control_msg(serial->dev, usb_sndctrlpipe(serial->dev, 0),
			    QT_BREAK_CONTROL, 0x40, onoff, index, NULL, 0, 300);

	mutex_unlock(&qt_port->lock);
}

static inline int qt_real_tiocmget(struct tty_struct *tty,
				   struct usb_serial_port *port,
				   struct usb_serial *serial)
{

	u8 mcr;
	u8 msr;
	unsigned int result = 0;
	int status;
	unsigned int index;

	index = tty->index - serial->minor;
	status =
	    BoxGetRegister(port->serial, index, MODEM_CONTROL_REGISTER, &mcr);
	if (status >= 0) {
		status =
		    BoxGetRegister(port->serial, index,
				   MODEM_STATUS_REGISTER, &msr);

	}

	if (status >= 0) {
		result = ((mcr & SERIAL_MCR_DTR) ? TIOCM_DTR : 0)
		    /* DTR IS SET */
		    | ((mcr & SERIAL_MCR_RTS) ? TIOCM_RTS : 0)
		    /* RTS IS SET */
		    | ((msr & SERIAL_MSR_CTS) ? TIOCM_CTS : 0)
		    /* CTS is set */
		    | ((msr & SERIAL_MSR_CD) ? TIOCM_CAR : 0)
		    /* Carrier detect is set */
		    | ((msr & SERIAL_MSR_RI) ? TIOCM_RI : 0)
		    /* Ring indicator set */
		    | ((msr & SERIAL_MSR_DSR) ? TIOCM_DSR : 0);
		/* DSR is set */
		return result;

	} else
		return -ESPIPE;
}

static inline int qt_real_tiocmset(struct tty_struct *tty,
				   struct usb_serial_port *port,
				   struct usb_serial *serial,
				   unsigned int value)
{

	u8 mcr;
	int status;
	unsigned int index;

	index = tty->index - serial->minor;
	status =
	    BoxGetRegister(port->serial, index, MODEM_CONTROL_REGISTER, &mcr);
	if (status < 0)
		return -ESPIPE;

	/*
	 * Turn off the RTS and DTR and loopback and then only turn on what was
	 * asked for
	 */
	mcr &= ~(SERIAL_MCR_RTS | SERIAL_MCR_DTR | SERIAL_MCR_LOOP);
	if (value & TIOCM_RTS)
		mcr |= SERIAL_MCR_RTS;
	if (value & TIOCM_DTR)
		mcr |= SERIAL_MCR_DTR;
	if (value & TIOCM_LOOP)
		mcr |= SERIAL_MCR_LOOP;

	status =
	    BoxSetRegister(port->serial, index, MODEM_CONTROL_REGISTER, mcr);
	if (status < 0)
		return -ESPIPE;
	else
		return 0;
}

static int qt_tiocmget(struct tty_struct *tty)
{
	struct usb_serial_port *port = tty->driver_data;
	struct usb_serial *serial = get_usb_serial(port, __func__);
	struct quatech_port *qt_port = qt_get_port_private(port);
	int retval;

	if (!serial)
		return -ENODEV;

	mutex_lock(&qt_port->lock);
	retval = qt_real_tiocmget(tty, port, serial);
	mutex_unlock(&qt_port->lock);
	return retval;
}

static int qt_tiocmset(struct tty_struct *tty,
		       unsigned int set, unsigned int clear)
{

	struct usb_serial_port *port = tty->driver_data;
	struct usb_serial *serial = get_usb_serial(port, __func__);
	struct quatech_port *qt_port = qt_get_port_private(port);
	int retval;

	if (!serial)
		return -ENODEV;

	mutex_lock(&qt_port->lock);
	retval = qt_real_tiocmset(tty, port, serial, set);
	mutex_unlock(&qt_port->lock);
	return retval;
}

static void qt_throttle(struct tty_struct *tty)
{
	struct usb_serial_port *port = tty->driver_data;
	struct usb_serial *serial = get_usb_serial(port, __func__);
	struct quatech_port *qt_port;

	if (!serial)
		return;

	qt_port = qt_get_port_private(port);

	mutex_lock(&qt_port->lock);

	/* pass on to the driver specific version of this function */
	qt_port->RxHolding = 1;

	mutex_unlock(&qt_port->lock);
}

static void qt_unthrottle(struct tty_struct *tty)
{
	struct usb_serial_port *port = tty->driver_data;
	struct usb_serial *serial = get_usb_serial(port, __func__);
	struct quatech_port *qt_port;
	unsigned int result;

	if (!serial)
		return;

	qt_port = qt_get_port_private(port);

	mutex_lock(&qt_port->lock);

	if (qt_port->RxHolding == 1) {
		dev_dbg(&port->dev, "%s -qt_port->RxHolding == 1\n", __func__);

		qt_port->RxHolding = 0;
		dev_dbg(&port->dev, "%s - qt_port->RxHolding = 0\n", __func__);

		/* if we have a bulk endpoint, start it up */
		if ((serial->num_bulk_in) && (qt_port->ReadBulkStopped == 1)) {
			/* Start reading from the device */
			usb_fill_bulk_urb(port->read_urb, serial->dev,
					  usb_rcvbulkpipe(serial->dev,
							  port->bulk_in_endpointAddress),
					  port->read_urb->transfer_buffer,
					  port->read_urb->
					  transfer_buffer_length,
					  qt_read_bulk_callback, port);
			result = usb_submit_urb(port->read_urb, GFP_ATOMIC);
			if (result)
				dev_err(&port->dev,
					"%s - failed restarting read urb, error %d\n",
					__func__, result);
		}
	}
	mutex_unlock(&qt_port->lock);
}

static int qt_calc_num_ports(struct usb_serial *serial)
{
	int num_ports;

	num_ports =
	    (serial->interface->cur_altsetting->desc.bNumEndpoints - 1) / 2;

	return num_ports;
}

static struct usb_serial_driver quatech_device = {
	.driver = {
		   .owner = THIS_MODULE,
		   .name = "serqt",
		   },
	.description = DRIVER_DESC,
	.id_table = id_table,
	.num_ports = 8,
	.open = qt_open,
	.close = qt_close,
	.write = qt_write,
	.write_room = qt_write_room,
	.chars_in_buffer = qt_chars_in_buffer,
	.throttle = qt_throttle,
	.unthrottle = qt_unthrottle,
	.calc_num_ports = qt_calc_num_ports,
	.ioctl = qt_ioctl,
	.set_termios = qt_set_termios,
	.break_ctl = qt_break,
	.tiocmget = qt_tiocmget,
	.tiocmset = qt_tiocmset,
	.attach = qt_startup,
	.release = qt_release,
};

static struct usb_serial_driver * const serial_drivers[] = {
	&quatech_device, NULL
};

module_usb_serial_driver(serial_drivers, id_table);

MODULE_AUTHOR(DRIVER_AUTHOR);
MODULE_DESCRIPTION(DRIVER_DESC);
MODULE_LICENSE("GPL");<|MERGE_RESOLUTION|>--- conflicted
+++ resolved
@@ -698,11 +698,6 @@
 		port = serial->port[i];
 		qt_port = kzalloc(sizeof(*qt_port), GFP_KERNEL);
 		if (!qt_port) {
-<<<<<<< HEAD
-			dbg("%s: kzalloc for quatech_port (%d) failed!.",
-			    __func__, i);
-=======
->>>>>>> 70c048a2
 			for (--i; i >= 0; i--) {
 				port = serial->port[i];
 				kfree(usb_get_serial_port_data(port));
