/* SPDX-License-Identifier: GPL-2.0 */
/*
 * Copyright (C) 2007 Oracle.  All rights reserved.
 */

#ifndef BTRFS_INODE_H
#define BTRFS_INODE_H

#include <linux/hash.h>
#include <linux/refcount.h>
#include "extent_map.h"
#include "extent_io.h"
#include "ordered-data.h"
#include "delayed-inode.h"

/*
 * ordered_data_close is set by truncate when a file that used
 * to have good data has been truncated to zero.  When it is set
 * the btrfs file release call will add this inode to the
 * ordered operations list so that we make sure to flush out any
 * new data the application may have written before commit.
 */
enum {
	BTRFS_INODE_FLUSH_ON_CLOSE,
	BTRFS_INODE_DUMMY,
	BTRFS_INODE_IN_DEFRAG,
	BTRFS_INODE_HAS_ASYNC_EXTENT,
	 /*
	  * Always set under the VFS' inode lock, otherwise it can cause races
	  * during fsync (we start as a fast fsync and then end up in a full
	  * fsync racing with ordered extent completion).
	  */
	BTRFS_INODE_NEEDS_FULL_SYNC,
	BTRFS_INODE_COPY_EVERYTHING,
	BTRFS_INODE_IN_DELALLOC_LIST,
	BTRFS_INODE_HAS_PROPS,
	BTRFS_INODE_SNAPSHOT_FLUSH,
	/*
	 * Set and used when logging an inode and it serves to signal that an
	 * inode does not have xattrs, so subsequent fsyncs can avoid searching
	 * for xattrs to log. This bit must be cleared whenever a xattr is added
	 * to an inode.
	 */
	BTRFS_INODE_NO_XATTRS,
<<<<<<< HEAD
=======
	/*
	 * Set when we are in a context where we need to start a transaction and
	 * have dirty pages with the respective file range locked. This is to
	 * ensure that when reserving space for the transaction, if we are low
	 * on available space and need to flush delalloc, we will not flush
	 * delalloc for this inode, because that could result in a deadlock (on
	 * the file range, inode's io_tree).
	 */
	BTRFS_INODE_NO_DELALLOC_FLUSH,
>>>>>>> 6ee1d745
};

/* in memory btrfs inode */
struct btrfs_inode {
	/* which subvolume this inode belongs to */
	struct btrfs_root *root;

	/* key used to find this inode on disk.  This is used by the code
	 * to read in roots of subvolumes
	 */
	struct btrfs_key location;

	/*
	 * Lock for counters and all fields used to determine if the inode is in
	 * the log or not (last_trans, last_sub_trans, last_log_commit,
	 * logged_trans), to access/update new_delalloc_bytes and to update the
	 * VFS' inode number of bytes used.
	 */
	spinlock_t lock;

	/* the extent_tree has caches of all the extent mappings to disk */
	struct extent_map_tree extent_tree;

	/* the io_tree does range state (DIRTY, LOCKED etc) */
	struct extent_io_tree io_tree;

	/* special utility tree used to record which mirrors have already been
	 * tried when checksums fail for a given block
	 */
	struct extent_io_tree io_failure_tree;

	/*
	 * Keep track of where the inode has extent items mapped in order to
	 * make sure the i_size adjustments are accurate
	 */
	struct extent_io_tree file_extent_tree;

	/* held while logging the inode in tree-log.c */
	struct mutex log_mutex;

	/* used to order data wrt metadata */
	struct btrfs_ordered_inode_tree ordered_tree;

	/* list of all the delalloc inodes in the FS.  There are times we need
	 * to write all the delalloc pages to disk, and this list is used
	 * to walk them all.
	 */
	struct list_head delalloc_inodes;

	/* node for the red-black tree that links inodes in subvolume root */
	struct rb_node rb_node;

	unsigned long runtime_flags;

	/* Keep track of who's O_SYNC/fsyncing currently */
	atomic_t sync_writers;

	/* full 64 bit generation number, struct vfs_inode doesn't have a big
	 * enough field for this.
	 */
	u64 generation;

	/*
	 * transid of the trans_handle that last modified this inode
	 */
	u64 last_trans;

	/*
	 * transid that last logged this inode
	 */
	u64 logged_trans;

	/*
	 * log transid when this inode was last modified
	 */
	int last_sub_trans;

	/* a local copy of root's last_log_commit */
	int last_log_commit;

	/* total number of bytes pending delalloc, used by stat to calc the
	 * real block usage of the file
	 */
	u64 delalloc_bytes;

	/*
	 * Total number of bytes pending delalloc that fall within a file
	 * range that is either a hole or beyond EOF (and no prealloc extent
	 * exists in the range). This is always <= delalloc_bytes.
	 */
	u64 new_delalloc_bytes;

	/*
	 * total number of bytes pending defrag, used by stat to check whether
	 * it needs COW.
	 */
	u64 defrag_bytes;

	/*
	 * the size of the file stored in the metadata on disk.  data=ordered
	 * means the in-memory i_size might be larger than the size on disk
	 * because not all the blocks are written yet.
	 */
	u64 disk_i_size;

	/*
	 * if this is a directory then index_cnt is the counter for the index
	 * number for new files that are created
	 */
	u64 index_cnt;

	/* Cache the directory index number to speed the dir/file remove */
	u64 dir_index;

	/* the fsync log has some corner cases that mean we have to check
	 * directories to see if any unlinks have been done before
	 * the directory was logged.  See tree-log.c for all the
	 * details
	 */
	u64 last_unlink_trans;

	/*
	 * The id/generation of the last transaction where this inode was
	 * either the source or the destination of a clone/dedupe operation.
	 * Used when logging an inode to know if there are shared extents that
	 * need special care when logging checksum items, to avoid duplicate
	 * checksum items in a log (which can lead to a corruption where we end
	 * up with missing checksum ranges after log replay).
	 * Protected by the vfs inode lock.
	 */
	u64 last_reflink_trans;

	/*
	 * Number of bytes outstanding that are going to need csums.  This is
	 * used in ENOSPC accounting.
	 */
	u64 csum_bytes;

	/* flags field from the on disk inode */
	u32 flags;

	/*
	 * Counters to keep track of the number of extent item's we may use due
	 * to delalloc and such.  outstanding_extents is the number of extent
	 * items we think we'll end up using, and reserved_extents is the number
	 * of extent items we've reserved metadata for.
	 */
	unsigned outstanding_extents;

	struct btrfs_block_rsv block_rsv;

	/*
	 * Cached values of inode properties
	 */
	unsigned prop_compress;		/* per-file compression algorithm */
	/*
	 * Force compression on the file using the defrag ioctl, could be
	 * different from prop_compress and takes precedence if set
	 */
	unsigned defrag_compress;

	struct btrfs_delayed_node *delayed_node;

	/* File creation time. */
	struct timespec64 i_otime;

	/* Hook into fs_info->delayed_iputs */
	struct list_head delayed_iput;

	struct inode vfs_inode;
};

static inline u32 btrfs_inode_sectorsize(const struct btrfs_inode *inode)
{
	return inode->root->fs_info->sectorsize;
}

static inline struct btrfs_inode *BTRFS_I(const struct inode *inode)
{
	return container_of(inode, struct btrfs_inode, vfs_inode);
}

static inline unsigned long btrfs_inode_hash(u64 objectid,
					     const struct btrfs_root *root)
{
	u64 h = objectid ^ (root->root_key.objectid * GOLDEN_RATIO_PRIME);

#if BITS_PER_LONG == 32
	h = (h >> 32) ^ (h & 0xffffffff);
#endif

	return (unsigned long)h;
}

static inline void btrfs_insert_inode_hash(struct inode *inode)
{
	unsigned long h = btrfs_inode_hash(inode->i_ino, BTRFS_I(inode)->root);

	__insert_inode_hash(inode, h);
}

static inline u64 btrfs_ino(const struct btrfs_inode *inode)
{
	u64 ino = inode->location.objectid;

	/*
	 * !ino: btree_inode
	 * type == BTRFS_ROOT_ITEM_KEY: subvol dir
	 */
	if (!ino || inode->location.type == BTRFS_ROOT_ITEM_KEY)
		ino = inode->vfs_inode.i_ino;
	return ino;
}

static inline void btrfs_i_size_write(struct btrfs_inode *inode, u64 size)
{
	i_size_write(&inode->vfs_inode, size);
	inode->disk_i_size = size;
}

static inline bool btrfs_is_free_space_inode(struct btrfs_inode *inode)
{
	struct btrfs_root *root = inode->root;

	if (root == root->fs_info->tree_root &&
	    btrfs_ino(inode) != BTRFS_BTREE_INODE_OBJECTID)
		return true;
	if (inode->location.objectid == BTRFS_FREE_INO_OBJECTID)
		return true;
	return false;
}

static inline bool is_data_inode(struct inode *inode)
{
	return btrfs_ino(BTRFS_I(inode)) != BTRFS_BTREE_INODE_OBJECTID;
}

static inline void btrfs_mod_outstanding_extents(struct btrfs_inode *inode,
						 int mod)
{
	lockdep_assert_held(&inode->lock);
	inode->outstanding_extents += mod;
	if (btrfs_is_free_space_inode(inode))
		return;
	trace_btrfs_inode_mod_outstanding_extents(inode->root, btrfs_ino(inode),
						  mod);
}

static inline int btrfs_inode_in_log(struct btrfs_inode *inode, u64 generation)
{
	int ret = 0;

	spin_lock(&inode->lock);
	if (inode->logged_trans == generation &&
	    inode->last_sub_trans <= inode->last_log_commit &&
	    inode->last_sub_trans <= inode->root->last_log_commit) {
		/*
		 * After a ranged fsync we might have left some extent maps
		 * (that fall outside the fsync's range). So return false
		 * here if the list isn't empty, to make sure btrfs_log_inode()
		 * will be called and process those extent maps.
		 */
		smp_mb();
		if (list_empty(&inode->extent_tree.modified_extents))
			ret = 1;
	}
	spin_unlock(&inode->lock);
	return ret;
}

struct btrfs_dio_private {
	struct inode *inode;
	u64 logical_offset;
	u64 disk_bytenr;
	u64 bytes;

	/*
	 * References to this structure. There is one reference per in-flight
	 * bio plus one while we're still setting up.
	 */
	refcount_t refs;

	/* dio_bio came from fs/direct-io.c */
	struct bio *dio_bio;

	/* Array of checksums */
	u8 csums[];
};

/* Array of bytes with variable length, hexadecimal format 0x1234 */
#define CSUM_FMT				"0x%*phN"
#define CSUM_FMT_VALUE(size, bytes)		size, bytes

static inline void btrfs_print_data_csum_error(struct btrfs_inode *inode,
		u64 logical_start, u8 *csum, u8 *csum_expected, int mirror_num)
{
	struct btrfs_root *root = inode->root;
	const u32 csum_size = root->fs_info->csum_size;

	/* Output minus objectid, which is more meaningful */
	if (root->root_key.objectid >= BTRFS_LAST_FREE_OBJECTID)
		btrfs_warn_rl(root->fs_info,
"csum failed root %lld ino %lld off %llu csum " CSUM_FMT " expected csum " CSUM_FMT " mirror %d",
			root->root_key.objectid, btrfs_ino(inode),
			logical_start,
			CSUM_FMT_VALUE(csum_size, csum),
			CSUM_FMT_VALUE(csum_size, csum_expected),
			mirror_num);
	else
		btrfs_warn_rl(root->fs_info,
"csum failed root %llu ino %llu off %llu csum " CSUM_FMT " expected csum " CSUM_FMT " mirror %d",
			root->root_key.objectid, btrfs_ino(inode),
			logical_start,
			CSUM_FMT_VALUE(csum_size, csum),
			CSUM_FMT_VALUE(csum_size, csum_expected),
			mirror_num);
}

#endif<|MERGE_RESOLUTION|>--- conflicted
+++ resolved
@@ -42,8 +42,6 @@
 	 * to an inode.
 	 */
 	BTRFS_INODE_NO_XATTRS,
-<<<<<<< HEAD
-=======
 	/*
 	 * Set when we are in a context where we need to start a transaction and
 	 * have dirty pages with the respective file range locked. This is to
@@ -53,7 +51,6 @@
 	 * the file range, inode's io_tree).
 	 */
 	BTRFS_INODE_NO_DELALLOC_FLUSH,
->>>>>>> 6ee1d745
 };
 
 /* in memory btrfs inode */
